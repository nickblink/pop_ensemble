--- conflicted
+++ resolved
@@ -1,182 +1,98 @@
-<<<<<<< HEAD
-####################################################
-## THIS CODE PROCESSES RAW WORLDPOP DATA FROM URL ##
-## NEEDS TO BE RUN ON CANNON IN PARALLEL          ##
-####################################################
-
-## at command line run the following for interactive R job
-## module load gcc/7.1.0-fasrc01 R/3.3.3-fasrc01 udunits/2.2.26-fasrc01 gdal/2.3.0-fasrc01 proj/5.0.1-fasrc01 geos/3.6.2-fasrc01
-## export R_LIBS_USER=$HOME/apps/R:$R_LIBS_USER
-## srun -p test --pty --mem 10000 -t 0-02:00 /bin/bash
-## R --quiet
-
-## read command line arguments ##
-#args<-commandArgs(TRUE)
-#for (i in 1:length(args)) { eval (parse (text = args[[i]] )) }
-
-#library(raster)
-#library(rgdal)
-library(sf)
-library(sp)
-library(raster)
-library(ggplot2)
-#library(USAboundaries)
-library(tigris)
-options(tigris_use_cache = FALSE)
-
-current_path <- rstudioapi::getActiveDocumentContext()$path
-setwd(dirname(current_path))
-setwd('..')
-
-## years of data:2010 ##
-
-# setwd('/n/home02/liyr8/pop_ensemble')
-
-if (file.exists('us_wp.tif')){
-}else{
-  
-  ## MA lat/long boundaries ##
-  # xmin<-(-73.508142)
-  # ymin<-41.237964
-  # xmax<-(-69.928393)
-  # ymax<-42.886589
-  
-  ## US lat/long boundaries ##
-  xmin<-(-124.736342) # Westernmost -179.1479
-  ymin<- 24.521208 #Southernmost 18.91042
-  xmax<-(-66.945392) #Easternmost 179.7779
-  ymax<-49.382808 #Northernmost 71.39042
-  
-  
-  # xmin<-(-179.1479)
-  # ymin<- 18.91042
-  # xmax<-179.7779
-  # ymax<-71.39042
-  # 
-  
-  cropbox<-extent(xmin,xmax,ymin,ymax)
-  
-  ## read in raster ##
-  rname<- "https://data.worldpop.org/GIS/Population/Global_2000_2020/2010/USA/usa_ppp_2010.tif"
-  #download.file(url=rname,destfile='/n/home02/liyr8/pop_ensemble/usa_ppp_2010.tif')
-  # download.file(url=rname,destfile='data/usa_ppp_2010.tif')
-  
-  wp<-raster('data/usa_ppp_2010.tif')
-  
-  ## view attributes ##
-  wp
-  
-  ## crop to MA boundaries ##
-  us_pop<-crop(wp,cropbox)
-  
-  ## export MA raster ##
-  writeRaster(us_pop, 'us_wp.tif', overwrite=TRUE)
-  
-  ## delete big raster file ##
-  file.remove('/n/home02/liyr8/pop_ensemble/usa_ppp_2010.tif')
-  
-}
-
-
-##### Aggregate the WP data into counties #####
-wp <- raster('data/usa_ppp_2010_1km_Aggregated.tif')
-
-wp_pts <- rasterToPoints(wp, spatial = T)
-
-# get states list and filter to only contiguous/continental US
-states <- tigris::states() 
-states <- states[!(states$NAME %in% c("Alaska", "American Samoa", "Commonwealth of the Northern Mariana Islands", "Guam", "Hawaii", "Puerto Rico", "United States Virgin Islands")),]
-
-# get counties and filter to only contiguous US
-counties <- tigris::counties() 
-counties <- counties[counties$STATEFP %in% states$STATEFP,]
-counties <- as(counties, 'Spatial')
-counties <- spTransform(counties, CRS("+proj=longlat +datum=WGS84 +no_defs +ellps=WGS84 +towgs84=0,0,0"))
-
-sum_overct <- sp::over(counties, wp_pts, fn=sum)
-
-counties$WP_1km_estimate <- sum_overct[,1]
-
-save(wp_pts, sum_overct, counties, file = 'data/wp_1km_county_aggregate_2010.RData')
-=======
-####################################################
-## THIS CODE PROCESSES RAW WORLDPOP DATA FROM URL ##
-## NEEDS TO BE RUN ON CANNON IN PARALLEL          ##
-####################################################
-
-## at command line run the following for interactive R job
-## module load gcc/7.1.0-fasrc01 R/3.3.3-fasrc01 udunits/2.2.26-fasrc01 gdal/2.3.0-fasrc01 proj/5.0.1-fasrc01 geos/3.6.2-fasrc01
-## export R_LIBS_USER=$HOME/apps/R:$R_LIBS_USER
-## srun -p test --pty --mem 10000 -t 0-02:00 /bin/bash
-## R --quiet
-
-## read command line arguments ##
-#args<-commandArgs(TRUE)
-#for (i in 1:length(args)) { eval (parse (text = args[[i]] )) }
-
-library(raster)
-library(rgdal)
-
-## years of data:2010 ##
-
-setwd('/n/home02/liyr8/pop_ensemble')
-
-if (file.exists('us_wp.tif')){
-}else{
-  
-  ## MA lat/long boundaries ##
-  # xmin<-(-73.508142)
-  # ymin<-41.237964
-  # xmax<-(-69.928393)
-  # ymax<-42.886589
-  
-  ## US lat/long boundaries ##
-  xmin<-(-124.736342) # Westernmost -179.1479
-  ymin<- 24.521208 #Southernmost 18.91042
-  xmax<-(-66.945392) #Easternmost 179.7779
-  ymax<-49.382808 #Northernmost 71.39042
-  
-  
-  # xmin<-(-179.1479)
-  # ymin<- 18.91042
-  # xmax<-179.7779
-  # ymax<-71.39042
-  # 
-  
-  cropbox<-extent(xmin,xmax,ymin,ymax)
-  
-  ## read in raster ##
-  #rname<- "https://data.worldpop.org/GIS/Population/Global_2000_2020/2010/USA/usa_ppp_2010.tif"
-  #download.file(url=rname,destfile='/n/home02/liyr8/pop_ensemble/usa_ppp_2010.tif')
-  
-  wp<-raster('/n/home02/liyr8/pop_ensemble/usa_ppp_2010_1km_Aggregated.ti')
-  
-  ## view attributes ##
-  wp
-  
-  ## crop to MA boundaries ##
-  us_pop<-crop(wp,cropbox)
-  
-  ## export MA raster ##
-  writeRaster(us_pop, 'us_wp.tif', overwrite=TRUE)
-  
-  ## delete big raster file ##
-  #file.remove('/n/home02/liyr8/pop_ensemble/usa_ppp_2010.tif')
-  
-}
-
-
-wp <- raster('us_wp.tif')
-wp_pts <- rasterToPoints(wp, spatial = T)
-
-# get states list and filter to only contiguous/continental US
-states <- tigris::states()
-states <- states[!(states$NAME %in% c("Alaska", "American Samoa", "Commonwealth of the Northern Mariana Islands", "Guam", "Hawaii", "Puerto Rico", "United States Virgin Islands")),]
-
-# get counties and filter to only contiguous US
-counties <- tigris::counties(year=2010)
-counties <- counties[counties$STATEFP %in% states$STATEFP,]
-counties <- spTransform(counties, CRS("+proj=longlat +datum=WGS84 +no_defs +ellps=WGS84 +towgs84=0,0,0"))
-
-sum_overct <- over(counties, wp_pts, fn=sum)
->>>>>>> 6d7e7b3e
+####################################################
+## THIS CODE PROCESSES RAW WORLDPOP DATA FROM URL ##
+## NEEDS TO BE RUN ON CANNON IN PARALLEL          ##
+####################################################
+
+## at command line run the following for interactive R job
+## module load gcc/7.1.0-fasrc01 R/3.3.3-fasrc01 udunits/2.2.26-fasrc01 gdal/2.3.0-fasrc01 proj/5.0.1-fasrc01 geos/3.6.2-fasrc01
+## export R_LIBS_USER=$HOME/apps/R:$R_LIBS_USER
+## srun -p test --pty --mem 10000 -t 0-02:00 /bin/bash
+## R --quiet
+
+## read command line arguments ##
+#args<-commandArgs(TRUE)
+#for (i in 1:length(args)) { eval (parse (text = args[[i]] )) }
+
+#library(raster)
+#library(rgdal)
+library(sf)
+library(sp)
+library(raster)
+library(ggplot2)
+#library(USAboundaries)
+library(tigris)
+options(tigris_use_cache = FALSE)
+
+current_path <- rstudioapi::getActiveDocumentContext()$path
+setwd(dirname(current_path))
+setwd('..')
+
+## years of data:2010 ##
+
+setwd('/n/home02/liyr8/pop_ensemble')
+
+if (file.exists('us_wp.tif')){
+}else{
+  
+  ## MA lat/long boundaries ##
+  # xmin<-(-73.508142)
+  # ymin<-41.237964
+  # xmax<-(-69.928393)
+  # ymax<-42.886589
+  
+  ## US lat/long boundaries ##
+  xmin<-(-124.736342) # Westernmost -179.1479
+  ymin<- 24.521208 #Southernmost 18.91042
+  xmax<-(-66.945392) #Easternmost 179.7779
+  ymax<-49.382808 #Northernmost 71.39042
+  
+  
+  # xmin<-(-179.1479)
+  # ymin<- 18.91042
+  # xmax<-179.7779
+  # ymax<-71.39042
+  # 
+  
+  cropbox<-extent(xmin,xmax,ymin,ymax)
+  
+  ## read in raster ##
+  #rname<- "https://data.worldpop.org/GIS/Population/Global_2000_2020/2010/USA/usa_ppp_2010.tif"
+  #download.file(url=rname,destfile='/n/home02/liyr8/pop_ensemble/usa_ppp_2010.tif')
+  
+  wp<-raster('/n/home02/liyr8/pop_ensemble/usa_ppp_2010_1km_Aggregated.ti')
+  
+  ## view attributes ##
+  wp
+  
+  ## crop to MA boundaries ##
+  us_pop<-crop(wp,cropbox)
+  
+  ## export MA raster ##
+  writeRaster(us_pop, 'us_wp.tif', overwrite=TRUE)
+  
+  ## delete big raster file ##
+  #file.remove('/n/home02/liyr8/pop_ensemble/usa_ppp_2010.tif')
+  
+}
+
+
+##### Aggregate the WP data into counties #####
+wp <- raster('data/usa_ppp_2010_1km_Aggregated.tif')
+
+wp_pts <- rasterToPoints(wp, spatial = T)
+
+# get states list and filter to only contiguous/continental US
+states <- tigris::states() 
+states <- states[!(states$NAME %in% c("Alaska", "American Samoa", "Commonwealth of the Northern Mariana Islands", "Guam", "Hawaii", "Puerto Rico", "United States Virgin Islands")),]
+
+# get counties and filter to only contiguous US
+counties <- tigris::counties() 
+counties <- counties[counties$STATEFP %in% states$STATEFP,]
+counties <- as(counties, 'Spatial')
+counties <- spTransform(counties, CRS("+proj=longlat +datum=WGS84 +no_defs +ellps=WGS84 +towgs84=0,0,0"))
+
+sum_overct <- sp::over(counties, wp_pts, fn=sum)
+
+counties$WP_1km_estimate <- sum_overct[,1]
+
+save(wp_pts, sum_overct, counties, file = 'data/wp_1km_county_aggregate_2010.RData')