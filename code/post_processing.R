library(dplyr)
library(tidyverse)
library(rstan)
library(ggplot2)
library(cowplot)

# set working directory
if(file.exists('C:/Users/Admin-Dell')){
  root_dir = 'C:/Users/Admin-Dell'
}else{
  root_dir = 'C:/Users/nickl'
}
root_results <- sprintf('%s/Dropbox/Academic/HSPH/Research/Population Estimation/Results/',
                        root_dir)

root_git <- sprintf('%s/Documents/github_projects/pop_ensemble/', 
                                  root_dir)

setwd(root_git)

# load extra functions
source('code/extra_functions_CAR.R')

<<<<<<< HEAD
#### 3/13/2025: Debugging AIAN SM alpha density results ####
setwd(root_results)
setwd('real_data')
load('real_data_fit_aian_softmax_alpha_cv10_pepfulldensity_ID17611_2025_01_15.RData')
fit <- res$sim_list$stan_fit

check_hmc_diagnostics(fit)

library(bayesplot)
mcmc_parcoord(as.array(fit), pars = c("rho", "tau2", "theta"))

# look at the pairs() to see if there are strong correlations between parameters.

# Try running with a higher adapt delta?

=======
#### 3/17/2025: Make simulation results figures and tables ####
setwd(root_results)
setwd('simulated_results/')
files <- grep('2025_03_13', dir(), value = T)

results_list <- lapply(files, function(f){
  generate_metrics_list(f)})

warning('Hardcoding names of results - make sure they match')
names(results_list) <- c('DE_rho03', 'SM_rho03', 'DE_rho099', 'SM_rho099')

### Getting u-rank scores 
{
  # pull out the u-rank of each file
  u_rank_scores <- lapply(results_list, function(xx){
    rank <- colMeans(sapply(xx$metrics_list, function(yy) yy[['rank_equal']]))
    rank
  })
  
  # Define LaTeX-style expressions for x-axis labels
  group_labels <- c(
    "SM_rho03" = expression(SM ~ rho == 0.3),
    "SM_rho099" = expression(SM ~ rho == 0.99),
    "DE_rho03" = expression(DE ~ rho == 0.3),
    "DE_rho099" = expression(DE ~ rho == 0.99)
  )
  
  # Convert list to a tidy data frame
  df <- u_rank_scores %>%
    enframe(name = "Group", value = "Values") %>%
    unnest(Values)
  df$Group <- factor(df$Group, levels = names(group_labels))  # Ensure correct ordering
  
  # Compute the 2.5%, 50% (median), and 97.5% quantiles for each group
  df_summary <- df %>%
    group_by(Group) %>%
    summarise(
      lowest = min(Values),
      lower = quantile(Values, 0.025),   # 2.5th percentile
      middle = quantile(Values, 0.50),  # Median (50th percentile)
      upper = quantile(Values, 0.975),   # 97.5th percentile
      highest = max(Values),
      .groups = "drop"
    )
  
  # Create the customized boxplot
  ggplot(df, aes(x = Group, y = Values)) +
    # Use geom_segment() for whiskers
    geom_segment(data = df_summary, aes(x = Group, xend = Group, y = lowest, yend = highest), color = "black") +
    # Use geom_crossbar() to create the box
    geom_crossbar(data = df_summary, aes(x = Group, ymin = lower, y = middle, ymax = upper), fill = "white", color = "black") +
    # Add a horizontal reference line at y = 1/6
    geom_hline(yintercept = 1/6, linetype = "dashed", color = "red") +
    # Clean theme
    theme_minimal() +
    labs(x = NULL, y = "u-rank within simulation run", title = NULL) +
    scale_x_discrete(labels = group_labels) +  # Apply LaTeX-style labels
    theme(axis.text.x = element_text(angle = 45, hjust = 1, size = 12),
          legend.position = "none")  # Remove legend
  
  ggsave(filename = '../../Figures/03172025_urank_boxplot.png', height = 5, width = 7)
}

### Making the table metrics 
{
  # Function to compute median and 95% quantiles
  summary_stats <- function(vec) {
    q_values <- quantile(vec, probs = c(0.025, 0.975), na.rm = TRUE)
    
    return(c(
      median = median(vec, na.rm = TRUE),
      Q2.5 = unname(q_values[1]),  # Ensure it doesn't inherit unwanted names
      Q97.5 = unname(q_values[2])
    ))
  }
  
  all_sim_results <- lapply(results_list, function(xx){
    metrics_list <- xx$metrics_list
    
    # Extract numeric metrics
    MAPE_train <- sapply(metrics_list, function(x) x$MAPE_train)
    MAPE_CV <- sapply(metrics_list, function(x) x$MAPE_CV)
    MAE_train <- sapply(metrics_list, function(x) x$MAE_train)
    MAE_CV <- sapply(metrics_list, function(x) x$MAE_CV)
    median_int_width_train <- sapply(metrics_list, function(x) x$median_int_width_train)
    median_int_width_CV <- sapply(metrics_list, function(x) x$median_int_width_CV)
    
    # Compute proportion of TRUE values for Boolean vectors
    CP_95_train <- sapply(metrics_list, function(x) mean(x$CP_95_train, na.rm = TRUE))
    CP_90_train <- sapply(metrics_list, function(x) mean(x$CP_90_train, na.rm = TRUE))
    CP_95_CV <- sapply(metrics_list, function(x) mean(x$CP_95_CV, na.rm = TRUE))
    CP_90_CV <- sapply(metrics_list, function(x) mean(x$CP_90_CV, na.rm = TRUE))
    
    # Compute summary statistics for all extracted values
    final_results <- list(
      MAPE_train = summary_stats(MAPE_train),
      MAPE_CV = summary_stats(MAPE_CV),
      MAE_train = summary_stats(MAE_train),
      MAE_CV = summary_stats(MAE_CV),
      median_int_width_train = summary_stats(median_int_width_train),
      median_int_width_CV = summary_stats(median_int_width_CV),
      CP_95_train = summary_stats(CP_95_train),
      CP_90_train = summary_stats(CP_90_train),
      CP_95_CV = summary_stats(CP_95_CV),
      CP_90_CV = summary_stats(CP_90_CV)
    )
    
    final_results
  })
  
  generate_latex_values <- function(data_list, coverage = 95, digits = 2) {
    # Validate input
    if (!coverage %in% c(90, 95)) stop("Coverage must be 90 or 95.")
    
    # Define custom order for models: SM should come before DE
    model_order <- c("SM", "DE")
    
    # Define custom order for dataset type: Train should come before CV
    dataset_order <- c("train", "CV")
    
    # Initialize a list to store row data before sorting
    rows_list <- list()
    
    # Check for names.
    if(is.null(names(data_list))){
      stop('data list inputted needs to be named.')
    }
    
    # Iterate through each simulation run
    for (sim_name in names(data_list)) {
      sim_data <- data_list[[sim_name]]
      
      # Extract the prefix (e.g., "DE" or "SM") and rho value
      split_name <- strsplit(sim_name, "_rho")[[1]]
      model_name <- split_name[1]  # "DE" or "SM"
      rho_value <- ifelse(split_name[2] == '03', 0.3,
                          ifelse(split_name[2] == '099', 0.99, NA))  # Convert rho to numeric for sorting
      
      # Format the first column for LaTeX: "DE, $\rho=0.3$"
      latex_name <- paste0(model_name, ", $\\rho=", rho_value, "$")
      
      # Iterate over Train and CV
      for (type in c("train", "CV")) {
        # Determine variable names
        MAPE_var <- paste0("MAPE_", type)
        MAE_var <- paste0("MAE_", type)
        CP_var <- paste0("CP_", coverage, "_", type)
        width_var <- paste0("median_int_width_", type)
        
        # Extract and round values
        MAPE <- round(sim_data[[MAPE_var]], digits)
        MAE <- round(sim_data[[MAE_var]], digits)
        CP <- round(sim_data[[CP_var]], digits)
        width <- round(sim_data[[width_var]], digits)
        
        # Format as "median (Q2.5, Q97.5)"
        MAPE_str <- paste0(MAPE["median"], " (", MAPE["Q2.5"], ", ", MAPE["Q97.5"], ")")
        MAE_str <- paste0(MAE["median"], " (", MAE["Q2.5"], ", ", MAE["Q97.5"], ")")
        CP_str <- paste0(CP["median"], " (", CP["Q2.5"], ", ", CP["Q97.5"], ")")
        width_str <- paste0(width["median"], " (", width["Q2.5"], ", ", width["Q97.5"], ")")
        
        # Store row data in a list for sorting
        rows_list <- append(rows_list, list(
          data.frame(model_name = model_name, rho = rho_value, type = type, 
                     row_text = paste(latex_name, type, MAPE_str, MAE_str, CP_str, width_str, sep = " & "))
        ))
      }
    }
    
    # Convert list to data frame
    rows_df <- do.call(rbind, rows_list)
    
    # Convert factors to enforce sorting order
    rows_df$model_name <- factor(rows_df$model_name, levels = model_order)  # SM first, then DE
    rows_df$type <- factor(rows_df$type, levels = dataset_order)  # Train first, then CV
    
    # Order rows: SM first, then ascending rho, then Train before CV
    rows_df <- rows_df[order(rows_df$model_name, rows_df$rho, rows_df$type), ]
    
    # Extract ordered LaTeX rows
    output_lines <- rows_df$row_text
    
    return(output_lines)
  }
  
  latex_rows <- generate_latex_values(data_list = all_sim_results, coverage = 95, digits = 2)
  cat(paste(latex_rows, collapse = " \\\\\n"))
}
>>>>>>> 6c329bfd
#
#### 1/21/2025: Make chloropleth plots of the results ####
setwd(root_results)
setwd('real_data/')
load('real_data_fit_directest_cv10_interceptonly_ID81515_2025_01_15.RData')

# stan_out <- extract(res$sim_list$stan_fit)

data_list = res$sim_list$data_list
N = nrow(data_list$data)
models <- params$models
stan_summary <- res$sim_list$stan_summary$summary
u_est <- as.data.frame(matrix(0, nrow = N, ncol = length(models)))
colnames(u_est) <- models
for(i in 1:length(models)){
  ind = grep(sprintf('^u\\[[0-9]*,%s\\]', i), rownames(stan_summary))
  u_est[,i] <- stan_summary[ind,'50%']
}
u_est$index = 1:N

# Bring back in county fips codes.
u_est$GEOID <- data_list$data$GEOID

# get county shapefiles.
counties <- tigris::counties(cb = TRUE, year = 2020, class = "sf")

# Load state boundaries.
states <- tigris::states(cb = TRUE, year = 2020, class = "sf")

merged_df <- merge(counties, u_est, by = 'GEOID')
merged_df$outcome <- merged_df$pep

p1 <- ggplot(data = merged_df) +
  geom_sf(aes(fill = outcome), color = NA) +
  geom_sf(data = states, fill = NA, color = "black", size = 0.5) + 
  scale_fill_gradient2(
    low = "blue",
    mid = "white",
    high = "red",
    midpoint = 0.97, # Centering the scale around 1
    limits = c(0.83, 1.07), # Adjusting to your data range
    na.value = "white"
  ) +
  theme_minimal() +
  coord_sf(xlim = c(-130, -65), ylim = c(24, 50)) +
  labs(fill = "PEP Weight") +
  theme(
    axis.text = element_blank(),
    axis.ticks = element_blank(),
    panel.grid = element_blank()
  )

ggsave(p1, file = '../../Figures/01152025_pep_estimates_chloropleth_directest_cv10_interceptonly.png',
       width = 10, height = 5)

## Other code for density plotting
if(F){
  # convert estimates to long
  u_est_long <- tidyr::gather(u_est, key = model, value = u_median_est, -index)
  
  # plot 'em
  p_u <- ggplot(u_est_long, aes(x = u_median_est)) + 
    geom_density() + 
    facet_wrap(~model, scales = 'free') + 
    xlab('estimate') + 
    ylab('density') + 
    theme(axis.text.y = element_blank()) +
    ggtitle('u estimates')
}


#
#### 1/21/2025: Make weight density plots ####
setwd(root_results)
setwd('real_data/')
#load('real_data_fit_directest_cv10_interceptonly_ID81515_2025_01_15.RData')
load('real_data_fit_softmax_alpha_cv10_density_ID77695_2025_01_15')

p1 <- plot_real_results(data_list = res$sim_list$data_list,
                        stan_fit = res$sim_list$stan_fit,
                        stan_summary = res$sim_list$stan_summary$summary,
                        models = params$models,
                        CV_pred = res$sim_list$CV_pred, rhats = F,
                        alpha_estimates = F,
                        ESS = F, rho_estimates = F, tau2_estimates = F, 
                        sigma2_estimates = F, theta_estimates = F, phi_estimates = F,
                        pairwise_phi_estimates = F, y_estimates = F, metrics_values = F, beta_estimates = F)
# inspect plot. How is it?
# ggsave(p1, file = '../../Figures/01152025_u_estimates_directest_cv10_interceptonly.png', width = 6, height = 3)
ggsave(p1, file = '../../Figures/01152025_u_estimates_softmax_alpha_density_cv10.png', width = 6, height = 3)

#
#### 1/20/2025: All the recent results! ####
make_table_line <- function(metric, cols = c('dataset','MAPE', 'MAE', 'CP.95', 'med_int')){
  res <- apply(metric, 1, function(xx){
    paste(xx[cols], collapse = ' & ')
  })
  return(res)
}


setwd(root_results)
setwd('real_data/')
recent_files(2)
files <- grep('2025_01_15', dir(), value = T)
ind_aian <- grep('aian', files)
files_full <- files[-ind_aian]
files_aian <- files[ind_aian]

### Full model
plots <- list()
metrics <- list()
file_names <- c()

for (i in seq_along(files_full)) {
  print(i)
  print(files_full[i])
  tryCatch({
    load(files_full[i])
    stan_fit <-  res$sim_list$stan_fit
    if(dim(stan_fit)[1]*dim(stan_fit)[2] > 10000){
      print('skipping because dim(stan_fit) = ')
      print(dim(stan_fit))
      next
    }
    res <- just_metrics(
      data_list = res$sim_list$data_list,
      stan_fit = res$sim_list$stan_fit,
      stan_summary = res$sim_list$stan_summary$summary,
      models = params$models,
      CV_pred = res$sim_list$CV_pred
    )
    plots <- append(plots, list(res$plot))
    metrics <- append(metrics, list(res$metrics))
    file_names <- c(file_names, files_full[i])
  }, error = function(e) {
    cat("Error in file:", files_full[i], "\n")
    cat("Error message:", e$message, "\n")
  })
}
# real_data_fit_softmax_alpha_cv10_density_ID77695_2025_01_15.RData had 17/1000 divergence. IGNORING, though this could be an issue.
# real_data_fit_softmax_alpha_density_20172018_ID59308_2025_01_15.RData had 176/1000 divergence!!
# real_data_fit_softmax_alpha_density_2018only_ID54737_2025_01_15.RData had 63/1000 divergence.

names(metrics) <- file_names
CV_MAE <- sapply(metrics, function(tmp){ tmp[2,'MAE']})
CV_MAPE <- sapply(metrics, function(tmp){ tmp[2,'MAPE']})
MAE_ord <- order(CV_MAE)
metrics[MAE_ord]
# save(plots, metrics, files_full, file = '../01202025_full_population_metrics_CVand5models.RData')
load('../01202025_full_population_metrics_CVand5models.RData')


### AIAN model
plots_aian <- list()
metrics_aian <- list()
file_names_aian <- c()

for (i in seq_along(files_aian)) {
  print(i)
  print(files_aian[i])
  tryCatch({
    load(files_aian[i])
    stan_fit <-  res$sim_list$stan_fit
    if(dim(stan_fit)[1]*dim(stan_fit)[2] > 10000){
      print('skipping because dim(stan_fit) = ')
      print(dim(stan_fit))
      next
    }
    res <- just_metrics(
      data_list = res$sim_list$data_list,
      stan_fit = res$sim_list$stan_fit,
      stan_summary = res$sim_list$stan_summary$summary,
      models = params$models,
      CV_pred = res$sim_list$CV_pred
    )
    plots_aian <- append(plots_aian, list(res$plot))
    metrics_aian <- append(metrics_aian, list(res$metrics))
    file_names_aian <- c(file_names_aian, files_aian[i])
  }, error = function(e) {
    cat("Error in file:", files_aian[i], "\n")
    cat("Error message:", e$message, "\n")
  })
}
# real_data_fit_aian_softmax_alpha_pepfulldensity_2018only_ID88033_2025_01_15.RData had 278/1000 divergences!
# real_data_fit_aian_softmax_alpha_pepfulldensity_20182019_ID48754_2025_01_15.RData had 374/1000 divergences!
# real_data_fit_aian_softmax_alpha_pepfulldensity_20172018_ID60604_2025_01_15.RData had 366/1000 divergences!
# real_data_fit_aian_softmax_alpha_cv10_pepfulldensity_ID17611_2025_01_15.RData had 300/1000 divergences!
# the first four had 2-8 divergences.

names(metrics_aian) <- file_names_aian
CV_MAE <- sapply(metrics_aian, function(tmp){ tmp[2,'MAE']})
CV_MAPE <- sapply(metrics_aian, function(tmp){ tmp[2,'MAPE']})
MAE_ord_aian <- order(CV_MAE)
metrics_aian[MAE_ord_aian]
save(plots_aian, metrics_aian, files_full, file = '../01202025_aianmetrics_CVand5models.RData')



#
#### 1/13/2025: Getting metrics for all results - full pop and AIAN ####
setwd(root_results)
setwd('real_data/')

files_full <- dir()[-grep('aian', dir(), ignore.case = T)]

plotz <- list()
metricz <- list()
file_names <- c()

for (i in seq_along(files_full)) {
  print(i)
  print(files_full[i])
  tryCatch({
    load(files_full[i])
    if(params$dataset == 'aian'){next} # didnt originally have this but it seems important.
    stan_fit <-  res$sim_list$stan_fit
    if(dim(stan_fit)[1]*dim(stan_fit)[2] > 10000){
      print('skipping because dim(stan_fit) = ')
      print(dim(stan_fit))
      next
    }
    res <- just_metrics(
      data_list = res$sim_list$data_list,
      stan_fit = res$sim_list$stan_fit,
      stan_summary = res$sim_list$stan_summary$summary,
      models = params$models,
      CV_pred = res$sim_list$CV_pred
    )
    plotz <- append(plotz, list(res$plot))
    metricz <- append(metricz, list(res$metrics))
    file_names <- c(file_names, files_full[i])
  }, error = function(e) {
    cat("Error in file:", files_full[i], "\n")
    cat("Error message:", e$message, "\n")
  })
}
# real_data_fit_softmax_alpha_interceptonly_ID24617_2024_11_12.RData had 2.6% divergence. N bueno
# save the raw results. 
save(plotz, metricz, file_names, file = '../01092025_full_population_metrics.RData')
# save the plot! Extra long, of course.
p1 <- plot_grid(plotlist = plotz, ncol = 1, labels = file_names)

# get order of CV MAE
names(metricz) <- file_names
CV_MAE <- sapply(metricz, function(tmp){ tmp[2,'MAE']})
CV_MAPE <- sapply(metricz, function(tmp){ tmp[2,'MAPE']})
MAE_ord <- order(CV_MAE)

# look at them all.
metricz[MAE_ord]

# now do this for aian
{
files_aian <- dir()[grep('aian', dir(), ignore.case = T)]

plotz_aian <- list()
metrics_aian <- list()
file_names_aian <- c()

for (i in seq_along(files_aian)) {
  print(i)
  print(files_aian[i])
  tryCatch({
    load(files_aian[i])
    res <- just_metrics(
      data_list = res$sim_list$data_list,
      stan_fit = res$sim_list$stan_fit,
      stan_summary = res$sim_list$stan_summary$summary,
      models = params$models,
      CV_pred = res$sim_list$CV_pred
    )
    plotz_aian <- append(plotz_aian, list(res$plot))
    metrics_aian <- append(metrics_aian, list(res$metrics))
    file_names_aian <- c(file_names_aian, files_aian[i])
  }, error = function(e) {
    cat("Error in file:", files_aian[i], "\n")
    cat("Error message:", e$message, "\n")
  })
}
# "real_data_fit_softmax_preprocess_alpha_aian_ID97760_2024_10_28.RData" had 8/10k divergences.

# "real_data_fit_aian_directest_preprocess_interceptonly_5models_ID55316_2025_01_03.RData" had 11/1000 divergences (maybe concerning)

# save it!
save(plotz_aian, metrics_aian, file_names_aian, file = '../01092025_AIAN_metrics.RData')
}

outcome_aian <- data.frame()
for(i in seq_along(metrics_aian)){
  extracted_text <- stringr::str_extract(file_names_aian[i], "(?<=fit_).*?(?=_ID)")
  print(extracted_text)
  tmp_df <- data.frame(model = rep(extracted_text, 2)) %>%
    cbind(metrics_aian[[i]])
  outcome_aian <- rbind(outcome_aian, tmp_df)
}

names(metrics_aian) <- file_names_aian
CV_MAE <- sapply(metrics_aian, function(tmp){ tmp[2,'MAE']})
CV_MAPE <- sapply(metrics_aian, function(tmp){ tmp[2,'MAPE']})
MAE_ord <- order(CV_MAE)

# look at them all.
metrics_aian[MAE_ord]


#

#
#### Results with ACS and PEP PCs - direct est ####
setwd(root_results)
setwd('real_data/')
recent_files(2)

file <- recent_files(1)$file

for(f in file){
  load(f)
  #divergence_check(res)  
  p1 <- plot_real_results(data_list = res$sim_list$data_list,
                          stan_fit = res$sim_list$stan_fit,
                          stan_summary = res$sim_list$stan_summary$summary,
                          models = params$models,
                          CV_pred = res$sim_list$CV_pred,
                          alpha_estimates = F)
  out_name <- sprintf('../../Figures/%s_%s_real_data.png',
                      format(Sys.Date(), "%m%d%Y"), 
                      sub(".*fit_(.*?)_ID.*", "\\1", f))
  print(out_name)
  ggsave(plot = p1, filename = out_name, height = 12, width = 7)
}

#
#### Results with ACS and PEP 2018 and 2019 ####
setwd(root_results)
setwd('real_data/')
recent_files(2)

files <- recent_files(l = 2) %>%
  pull(file)

# save images of results
for(f in files){
  load(f)
  #divergence_check(res)  
  p1 <- plot_real_results(data_list = res$sim_list$data_list,
                          stan_fit = res$sim_list$stan_fit,
                          stan_summary = res$sim_list$stan_summary$summary,
                          models = params$models,
                          CV_pred = res$sim_list$CV_pred,
                          alpha_estimates = F)
  out_name <- sprintf('../../Figures/01052025_%s_real_data.png', sub(".*fit_(.*?)_ID.*", "\\1", f))
  print(out_name)
  #ggsave(plot = p1, filename = out_name, height = 12, width = 7)
}

# doing some error checking
{
load('real_data_fit_aian_directest_preprocess_interceptonly_5models_ID55316_2025_01_03.RData')

#load('real_data_fit_softmax_preprocess_density_ID10231_2024_11_19.RData')

fit <- res$sim_list$stan_fit
stan_diag(fit)

stan_diag(fit, info = 'sample')

stan_diag(fit, info = 'stepsize')

stan_diag(fit, info = 'treedepth')

stan_diag(fit, info = 'divergence')

check_divergences(fit)
}
#
#### 1/3/2025: Theta results part 2 ####
setwd(root_results)
setwd('real_data/')

# pull file names
recent_files(l = 6)
files <- recent_files(l = 3) %>%
  pull(file)

# save images of results
for(f in files){
  load(f)
  p1 <- plot_real_results(data_list = res$sim_list$data_list,
                          stan_fit = res$sim_list$stan_fit,
                          stan_summary = res$sim_list$stan_summary$summary,
                          CV_pred = res$sim_list$CV_pred,
                          alpha_estimates = F)
  out_name <- sprintf('../../Figures/01022025_AIAN_%s_real_data.png', sub(".*fit_(.*?)_ID.*", "\\1", f))
  ggsave(plot = p1, filename = out_name, height = 12, width = 7)
}

# Done! Now inspect the results!

#
#### 1/2/2025: Fixed tau2 results and theta (?) results from last month ####
setwd(root_results)
files <- grep('11_22|11_26', dir('real_data', full.names = T), value = T)

for(f in files){
  load(f)
  p1 <- plot_real_results(data_list = res$sim_list$data_list,
                          stan_fit = res$sim_list$stan_fit,
                          stan_summary = res$sim_list$stan_summary$summary,
                          CV_pred = res$sim_list$CV_pred,
                          alpha_estimates = F)
  out_name <- sprintf('../Figures/01022025_AIAN_%s_real_data.png', sub(".*fit_(.*?)_ID.*", "\\1", f))
  ggsave(plot = p1, filename = out_name, height = 12, width = 7)
}

#
#### 11/21/2024: AIAN get results and make chloropleth maps ####
setwd(root_results)

## Organizing the results
{
files <- grep('aian', dir('real_data', full.names = T), value = T)
# doing file 5 because it's not preprocessed.
load(files[5])
params$preprocess_scale

df <- res$sim_list$data_list$data %>%
  select(GEOID, state, census, acs, pep, wp)

for(f in files){
  load(f)
  outcome_name = sprintf('AIAN_%s_%s_%s_%s',
                      ifelse(params$use_softmax, 'softmax', 'directest'),
                      ifelse(params$preprocess_scale, 'centering', 'NOcentering'),
                      ifelse(params$alpha_variance_prior == -1, 'NOalpha','alpha'),
                      ifelse(!is.null(params$fixed_effects), params$fixed_effects, 'noFE'))
  print(f)
  print(outcome_name)
  print('----------------')
  
  # check that the GEOID is equal.
  if(any(res$sim_list$data_list$data$GEOID != df$GEOID)){
    stop('error - GEOIDs not equal.')
  }
  
  # get the median!
  if(!is.null(res$sim_list$stan_summary$summary)){
    tmp <- summary(res$sim_list$stan_fit)$summary
    out_col <- tmp[grep('y_pred', rownames(tmp)), '50%']
  }else{
    samples <- extract(res$sim_list$stan_fit, pars = "y_pred", permuted = TRUE)$y_pred
    out_col <- apply(samples,2, median)
  }
  df[,outcome_name] <- out_col
}

save(df, file = 'AIAN_medians_11212024.RData')
}

## save names
aian_names <- colnames(df[,7:14])
colnames(df)[7:14] <- paste0('model', 1:8)

## Getting the correlations and means.
cor_matrix <- cor(df[,3:14])

ggcorrplot::ggcorrplot(cor_matrix, lab = TRUE, lab_size = 3, colors = c("blue", "white", "red"))

colMeans(df[,3:14])

## Merging in mortality.
setwd(root_git)
load('data/AmericanIndian_COVID_Deaths_2020.RData')
df2 <- merge(cvd, df)

df2 %>% 
  group_by(state) %>% 
  summarize(n = n(), n_d = sum(AIAN_deaths)) %>% 
  arrange(n)

## Make chloropleth plots.
AIAN_cvd <- df2 %>%
  filter(state %in% c('Arizona','New Mexico','Colorado','Utah','Oklahoma'))

# Create new columns for mortality rates
for (i in 4:15) {
  col_name <- paste0("mortality_rate_", names(AIAN_cvd)[i])
  AIAN_cvd[[col_name]] <- AIAN_cvd$AIAN_deaths / AIAN_cvd[[i]]
}

# Inspect the updated dataset
head(AIAN_cvd)

# load the counties
counties <- tigris::counties(cb = TRUE, year = 2020, class = "sf")

# Get state boundaries for the year 2020
states <- tigris::states(cb = TRUE, year = 2020, class = "sf") %>%
  filter(NAME %in% AIAN_cvd$state)


# Merge the shapefile with the mortality rates data
merged_data <- merge(counties, AIAN_cvd, by = 'GEOID')  # Adjust FIPS column names if different

# Create a list to store the plots
plots <- list()

# Generate plots for each mortality rate column
for (i in 4:15) {
  col_name <- paste0("mortality_rate_", names(AIAN_cvd)[i])
  
  # Create the plot
  p <- ggplot(data = merged_data) +
    geom_sf(aes(fill = !!sym(col_name))) +
    geom_sf(data = states, fill = NA, color = "black") +
    scale_fill_viridis_c() +
    ggtitle(paste("Mortality Rate:", col_name)) +
    theme_minimal()
  
  # Add the plot to the list
  plots[[col_name]] <- p
}

library(patchwork)

# Define global limits for the color scale
range_values <- range(AIAN_cvd[ , paste0("mortality_rate_", names(AIAN_cvd)[4:15])], na.rm = TRUE)

# Update plots with consistent color scale
for (i in 4:15) {
  col_name <- paste0("mortality_rate_", names(AIAN_cvd)[i])
  plots[[col_name]] <- plots[[col_name]] +
    scale_fill_viridis_c(limits = range_values)
}

# Combine all plots into a grid
combined_plot <- wrap_plots(plots, ncol = 3)
print(combined_plot)

# save it
setwd(root_results)
ggsave("../Figures/mortality_chloropleth_11212024.png", combined_plot, width = 15, height = 10)

#
#### Fixed effects with covariates results ####
setwd(root_results)

# get the results files.
files <- grep('11_12|11_18|11_19', dir('real_data', full.names = T), value = T)

# cycle through and save results.
for(f in files){
  load(f)
  plot_name = sprintf('../Figures/%s_%s_%s_%s_%s_11192024.png',
                      ifelse(params$dataset == 'all', 'fullpop', 'AIAN'),
                      ifelse(params$use_softmax, 'softmax', 'directest'),
                      ifelse(params$preprocess_scale, 'centering', 'NOcentering'),
                      ifelse(params$alpha_variance_prior == -1, 'NOalpha','alpha'),
                      params$fixed_effects)
  print(f)
  print(plot_name)
  print('----------------')
  p1 <- plot_real_results(data_list = res$sim_list$data_list, 
                          stan_fit = res$sim_list$stan_fit,
                          stan_summary = res$sim_list$stan_summary$summary,
                          CV_pred = res$sim_list$CV_pred,
                          alpha_estimates = (params$alpha_variance_prior != -1))
  ggsave(plot = p1, filename = plot_name, height = 14, width = 7)
  
}

#
#### COVID rates ####
# Using our model 2020 estimates, census 2020 estimates, or PEP 2019 estimates, compute the COVID rates in all US counties for AIAN population in 2020.

# Pull in covid data
load('data/AmericanIndian_COVID_Deaths_2020.RData')

make_chloropleth_plot(cvd, 'AIAN_deaths')

#
#### Chloropleth plots! ####
setwd(root_results)
load('real_data/real_data_fit_directest_interceptonly_ID70259_2024_11_12.RData')

df<- res$sim_list$data_list$data
val <- 'census'

data <- merge(df, counties, by = 'GEOID')


  #
#### Intercept only results pt 2 ####
setwd(root_results)
load('real_data/real_data_fit_directest_interceptonly_ID70259_2024_11_12.RData')
p1 <- plot_real_results(data_list = res$sim_list$data_list,
                        stan_fit = res$sim_list$stan_fit,
                        stan_summary = res$sim_list$stan_summary$summary,
                        CV_pred = res$sim_list$CV_pred,
                        alpha_estimates = F)
ggsave(plot = p1, filename = '../Figures/11132024_fullpop_directest_interceptonly_real_data.png', height = 12, width = 7)
tmp <- res$sim_list$stan_summary$summary
tmp[grep('beta',rownames(tmp)),]
# median -0.3, 0.6, 0.3

load('real_data/real_data_fit_softmax_alpha_interceptonly_ID24617_2024_11_12.RData')
p1 <- plot_real_results(data_list = res$sim_list$data_list,
                        stan_fit = res$sim_list$stan_fit,
                        stan_summary = res$sim_list$stan_summary$summary,
                        CV_pred = res$sim_list$CV_pred,
                        alpha_estimates = F)
ggsave(plot = p1, filename = '../Figures/11132024_fullpop_softmax_alpha_interceptonly_real_data.png', height = 12, width = 7)
tmp <- res$sim_list$stan_summary$summary
tmp[grep('beta',rownames(tmp)),]
# median -1.3, 2.9, -1.6

#
#### Intercept only results ####
setwd(root_results)
load('../real_data/real_data_fit_softmax_preprocess_alpha_interceptonly_ID45884_2024_11_12.RData')

tt <- res$sim_list$stan_fit
ss <- extract(tt)

p1 <- plot_real_results(data_list = res$sim_list$data_list,
                        stan_fit = res$sim_list$stan_fit,
                        stan_summary = res$sim_list$stan_summary$summary,
                        CV_pred = res$sim_list$CV_pred,
                        alpha_estimates = F)

#### Investigating US American Indian results ####
# (1) Look at the distribution of alpha for PEP.
# (2) Look at a single prediction from a single high alpha value - is it correct?

setwd(root_results)
load('../real_data/real_data_fit_softmax_preprocess_alpha_aian_ID97760_2024_10_28.RData')

tt <- params$raw_data$data
head(tt)
colMeans(tt[,3:6])
# Ah yes the preprocessing occurs within the fitting function, so the preprocessed data is not saved.

tt <- res$sim_list$stan_fit
alpha <- extract(tt, 'alpha')[[1]]
colMeans(alpha)
apply(alpha, 2, median)
# what? Wtf is being plotted? Ah it was tau2. Dingus.

#
#### Results on US American Indian - four dif. models ####
setwd(root_results)
setwd('../')

# softmax
load('real_data/real_data_fit_softmax_aian_ID82309_2024_10_28.RData')
p1 <- plot_real_results(res$sim_list$data_list, res$sim_list$stan_fit, CV_pred = res$sim_list$CV_pred, alpha_estimates = F)
ggsave(plot = p1, filename = '../Figures/10312024_AmericanIndianAN_softmax_real_data.png', height = 12, width = 7)


# softmax alpha
load('real_data/real_data_fit_softmax_alpha_aian_ID7045_2024_10_28.RData')
p1 <- plot_real_results(res$sim_list$data_list, res$sim_list$stan_fit, CV_pred = res$sim_list$CV_pred, alpha_estimates = T)
ggsave(plot = p1, filename = '../Figures/10312024_AmericanIndianAN_softmax_alpha_real_data.png', height = 12, width = 7)

# softmax preprocess
load('real_data/real_data_fit_softmax_preprocess_aian_ID41695_2024_10_28.RData')
p1 <- plot_real_results(res$sim_list$data_list, res$sim_list$stan_fit, CV_pred = res$sim_list$CV_pred, alpha_estimates = F)
ggsave(plot = p1, filename = '../Figures/10312024_AmericanIndianAN_softmax_preprocess_real_data.png', height = 12, width = 7)

# softmax preprocess alpha
load('real_data/real_data_fit_softmax_preprocess_alpha_aian_ID97760_2024_10_28.RData')
p1 <- plot_real_results(res$sim_list$data_list, res$sim_list$stan_fit, CV_pred = res$sim_list$CV_pred, alpha_estimates = T)
ggsave(plot = p1, filename = '../Figures/10312024_AmericanIndianAN_softmax_preprocess_alpha_real_data.png', height = 12, width = 7)

#
#### Results on TX with high sample number ####
setwd(root_results)
setwd('../')

# TX, centering X, estimating alpha.
load('real_data/real_data_fit_softmax_preprocess_alpha_ID37706_2024_10_08.RData')
p1 <- plot_real_results(res$sim_list$data_list, res$sim_list$stan_fit, CV_pred = res$sim_list$CV_pred, alpha_estimates = T)
ggsave(plot = p1, filename = '../Figures/10082024_TXn20k_softmax_centeringX_alpha_real_data.png', height = 12, width = 7)
#
#### Revisiting simulations - making plots for paper ####
# Firstly, I need to redo these sims anyway because the results I am showing are for fixed u across simulations. Oh well. I am not going to redo them just yet, though.
setwd(root_results)
files <- grep('08_23', dir(root_results), value = T)
comparison <- 'simulation_softmax_normal_3models_CV0_ID769482_2024_05_16/'
compare_parameters(comparison, files[1])
files <- files[c(4,8)]

for(i in 1:length(files)){
  out_name <- sprintf('../Figures/08232024_forPaper_%s.png', stringr::str_match(files[i], 'simulation_(.*?)_negbin')[2])
  generate_metrics_list(files[i]) %>%
    plot_metrics(include_MAP_rank = T) #%>%
    #ggsave(., filename = out_name, height = 8, width = 6)
}


if(T){
  tt <- generate_metrics_list(files[i])
  df_list <- tt$single_sim$data_list
  df_list$data$y2 <- NULL
  # plot the y predictions for a single simulation.
  y <- tt$single_sim$data_list$data$y
  
  p_yfit <- process_results(df_list, 
                            CV_pred = tt$single_sim$CV_pred, 
                            stan_fit = tt$single_sim$stan_fit, 
                            ESS = F, likelihoods = F, rho_estimates = F, tau2_estimates = F, sigma2_estimates = F, phi_estimates = F, u_estimates = F, RMSE_CP_values = F, 
                            y_estimates = T)
  
  ggsave(plot = p_yfit, filename = '../../Figures/10072024_singlerun_plots.pdf',height = 2, width = 8)
}

# 
#### Results with pre-processing and whatnot. ####
# REDOING ON 11/3/2024 with updated plotting function.
setwd(root_results)
setwd('../')

# softmax, centering the X values, estimating alpha.
load('real_data/real_data_fit_softmax_preprocess_alpha_ID57152_2024_09_16.RData')
p1 <- plot_real_results(res$sim_list$data_list, res$sim_list$stan_fit, CV_pred = res$sim_list$CV_pred, alpha_estimates = T)
ggsave(plot = p1, filename = '../Figures/11032024_softmax_centeringX_alpha_real_data.png', height = 12, width = 7)

# softmax, centering the X values, no alpha.
load('real_data/real_data_fit_softmax_preprocess_ID26230_2024_09_16.RData')
p1 <- plot_real_results(res$sim_list$data_list, res$sim_list$stan_fit, CV_pred = res$sim_list$CV_pred)
ggsave(plot = p1, filename = '../Figures/11032024_softmax_centeringX_NOalpha_real_data.png', height = 12, width = 7)

# softmax, no centering, alpha.
load('real_data/real_data_fit_softmax_alpha_ID31198_2024_09_16.RData')
p1 <- plot_real_results(res$sim_list$data_list, res$sim_list$stan_fit, CV_pred = res$sim_list$CV_pred, alpha_estimates = T)
ggsave(plot = p1, filename = '../Figures/11032024_softmax_NOcenteringX_alpha_real_data.png', height = 12, width = 7)

# softmax, no centering, no alpha.
load('real_data/real_data_fit_softmax_parallel_ID99987_2024_09_16.RData')
p1 <- plot_real_results(res$sim_list$data_list, res$sim_list$stan_fit, CV_pred = res$sim_list$CV_pred)
ggsave(plot = p1, filename = '../Figures/11032024_softmax_NOcenteringX_NOalpha_real_data.png', height = 12, width = 7)

# direct estimate, centering the X values, no alpha.
load('real_data/real_data_fit_directest_preprocess_ID84612_2024_09_16.RData')
p1 <- plot_real_results(res$sim_list$data_list, res$sim_list$stan_fit, CV_pred = res$sim_list$CV_pred)
ggsave(plot = p1, filename = '../Figures/11032024_directest_centeringX_NOalpha_real_data.png', height = 12, width = 7)

# direct estimate, no centering, no alpha.
load('real_data/real_data_fit_null_ID82460_2024_09_16.RData')
p1 <- plot_real_results(res$sim_list$data_list, res$sim_list$stan_fit, CV_pred = res$sim_list$CV_pred)
ggsave(plot = p1, filename = '../Figures/11032024_directest_NOcenteringX_NOalpha_real_data.png', height = 12, width = 7)


#
#### Loading test parallelized models ####
setwd(root_results)
load('real_data_fit_test_ID77075_2024_09_12.RData')
tt <- res$sim_list
ss <- tt$CV_pred
# ok so it's really that easy! Jeez.

p1 <- plot_real_results(res$sim_list$data_list, res$sim_list$stan_fit, CV_pred = res$sim_list$CV_pred)

#
#### Results 9/9/2024 - NB real data - softmax ####
setwd(root_results)
load('real_data_fit_softmax_ID15462_2024_09_09.RData')

p1 <- plot_real_results(res$sim_list$data_list, res$sim_list$stan_fit, CV_pred = res$sim_list$CV_pred)

# ggsave(plot = p1, filename = '../Figures/09092024_softmax_real_data.png', height = 12, width = 7)

# with alpha
load('real_data_fit_softmax_alpha_ID42629_2024_09_09.RData')

p1 <- plot_real_results(res$sim_list$data_list, res$sim_list$stan_fit, CV_pred = res$sim_list$CV_pred, alpha_estimates = T)

# ggsave(plot = p1, filename = '../Figures/09092024_softmax_alpha_real_data.png', height = 12, width = 7)


#
#### Results 9/9/2024 - NB real data - direct est ####
# burnin = 2k. n.sample = 4k
setwd(root_results)
load('real_data_fit_direct_ID63941_2024_09_06.RData')

p1 <- plot_real_results(res$sim_list$data_list, res$sim_list$stan_fit, CV_pred = res$sim_list$CV_pred)

# ggsave(plot = p1, filename = '../Figures/09092024_direct_est_real_data.png', height = 12, width = 7)

# why are the phi's and u's not equal? Dingus it's because I add 1/3
stan_fit <- res$sim_list$stan_fit
stan_summary = summary(stan_fit)$summary
stan_out <- extract(stan_fit)

#
#### Results 9/6/2024 - NB real data - softmax? ####
setwd(root_results)
load('real_data_fit_softmax_ID17016_2024_09_05.RData')

plot_real_results(res$sim_list$data_list, res$sim_list$stan_fit, CV_pred = res$sim_list$CV_pred)

#
#### Results 9/3/2024 - Negative binomial real data ####
load('results/real_data_results/real_data_fit_2024_09_03(1).RData')

plot_real_results(res$sim_list$data_list, res$sim_list$stan_fit, CV_pred = res$sim_list$CV_pred)

#
#### Results 8/30/2024 - Negative binomial with resampled phi ####
setwd(root_results)
setwd('simulated_results/')
files <- grep('08_29', dir(), value = T)

out_name <- sprintf('../Figures/08292024_%s_resampled_phi.png', stringr::str_match(files, 'simulation_(.*?)_negbin')[2])
generate_metrics_list(files) %>%
  plot_metrics(include_MAP_rank = F) #%>%
  #ggsave(., filename = out_name, height = 8, width = 6)

# ^ NEED TO CHECK ABOUT THE METRICS OF COVERAGE 

#
#### Results 8/26/2024 - Negative binomial ####
setwd(root_results)
files <- grep('08_23', dir(root_results), value = T)
comparison <- 'simulation_softmax_normal_3models_CV0_ID769482_2024_05_16/'
compare_parameters(comparison, files[1])

# making all the plots!
for(i in 1:length(files)){
  out_name <- sprintf('../Figures/08232024_%s.png', stringr::str_match(files[i], 'simulation_(.*?)_negbin')[2])
  generate_metrics_list(files[i]) %>%
    plot_metrics(include_MAP_rank = T) %>%
    ggsave(., filename = out_name, height = 8, width = 6)
}


#
#### Results 8/07/2024 - Lower sigma2 values ####
setwd(root_results)
files <- grep('08_06', dir(root_results), value = T)
comparison <- 'simulation_softmax_normal_3models_CV0_ID769482_2024_05_16/'
compare_parameters(comparison, files[1])
compare_parameters(files[1], files[2])

# making all the plots!
for(i in 1:length(files)){
  out_name <- sprintf('../Figures/08062024_%s.png', stringr::str_match(files[i], 'simulation_(.*?)_normal')[2])
  generate_metrics_list(files[i]) %>%
    plot_metrics(include_MAP_rank = T) %>%
    ggsave(., filename = out_name, height = 8, width = 6)
  
}

load("simulation_sigma2eq25_rho03_direct_est_normal_3models_CV10_ID203001_2024_08_06/sim_results_1.RData")
tmp <- res_lst[[1]]$sim_list[[1]]
process_results(tmp$data_list, tmp$stan_fit, ESS = F, likelihoods = F, stan_fit_quantiles = T)
# ugh this is a pain in the butt.

for(i in 1:length(files)){
  load(dir(files[i], full.names = T)[1])
  tmp <- res_lst[[1]]$sim_list[[1]]
  out_name <- sprintf('../Figures/08062024_%s.png', stringr::str_match(files[i], 'simulation_(.*?)_normal')[2])
  print(out_name)
  print(tmp$stan_fit[,1])
}

#
#### Results 6/05/2024 - *ICAR* with different true rho values ####
setwd(root_results)
recent_files(l = 6)

direct_rho03 <- 'simulation_fixedrho099_rho03_direct_est_normal_3models_CV10_ID986502_2024_06_04/'
comparison <- 'simulation_softmax_normal_3models_CV0_ID769482_2024_05_16/'
compare_parameters(direct_rho03, comparison)

direct_rho07 <- 'simulation_fixedrho099_rho07_direct_est_normal_3models_CV10_ID890724_2024_06_04/'
direct_rho099 <- 'simulation_fixedrho099_rho099_direct_est_normal_3models_CV10_ID436361_2024_06_04/'
softmax_rho03 <- 'simulation_fixedrho099_rho03_softmax_normal_3models_CV10_ID723759_2024_06_04/'
softmax_rho07 <- 'simulation_fixedrho099_rho07_softmax_normal_3models_CV10_ID342875_2024_06_04/'
softmax_rho099 <- 'simulation_fixedrho099_rho099_softmax_normal_3models_CV10_ID987269_2024_06_04/'

generate_metrics_list(direct_rho03) %>%
  plot_metrics(include_MAP_rank = T) %>%
  ggsave(., filename = '../Figures/06052024_direct_est_rho03_fixedrho099.png', height = 8, width = 6)

generate_metrics_list(direct_rho07) %>%
  plot_metrics(include_MAP_rank = T) %>%
  ggsave(., filename = '../Figures/06052024_direct_est_rho07_fixedrho099.png', height = 8, width = 6)

generate_metrics_list(direct_rho099) %>%
  plot_metrics(include_MAP_rank = T) %>%
  ggsave(., filename = '../Figures/06052024_direct_est_rho099_fixedrho099.png', height = 8, width = 6)

generate_metrics_list(softmax_rho03) %>%
  plot_metrics(include_MAP_rank = T) %>%
  ggsave(., filename = '../Figures/06052024_softmax_rho03_fixedrho099.png', height = 8, width = 6)

generate_metrics_list(softmax_rho07) %>%
  plot_metrics(include_MAP_rank = T) %>%
  ggsave(., filename = '../Figures/06052024_softmax_rho07_fixedrho099.png', height = 8, width = 6)

generate_metrics_list(softmax_rho099) %>%
  plot_metrics(include_MAP_rank = T) %>%
  ggsave(., filename = '../Figures/06052024_softmax_rho099_fixedrho099.png', height = 8, width = 6)


#
#### Results 5/20/2024 - means = 0,0,0 ####
setwd(root_results)
recent_files()

mean0 <- 'simulation_mean0_softmax_normal_3models_CV20_ID612954_2024_05_20/'
comparison <- 'simulation_softmax_normal_3models_CV0_ID769482_2024_05_16/'
compare_parameters(mean0, comparison)

p_mean0 <- generate_metrics_list(mean0) %>%
  plot_metrics()
ggsave(plot = p_mean0, filename = '../Figures/05202024_softmax_CV20_means0.png', height = 8, width = 6)

#
#### Results 5/20/2024 - rho = 0.99 ####
setwd(root_results)
recent_files()

folder_softmax_rho099 <- 'simulation_rho099_softmax_normal_3models_CV0_ID956416_2024_05_17/'
folder_DE_rho099 <- 'simulation_rho099_direct_est_normal_3models_CV0_ID310314_2024_05_17/'
folder_compare <- 'simulation_rho07_direct_est_normal_3models_CV20_ID832432_2024_05_16/'
compare_parameters(folder_softmax_rho099, folder_compare)
compare_parameters(folder_softmax_rho099, folder_DE_rho099)
# good

metrics_softmax_rho099 <- generate_metrics_list(folder_softmax_rho099)
p_softmax_rho099 <- plot_metrics(metrics_softmax_rho099)
ggsave(plot = p_softmax_rho099, filename = '../Figures/05202024_softmax_CV0_rho099.png', height = 8, width = 6)

metrics_DE_rho099 <- generate_metrics_list(folder_DE_rho099)
p_DE_rho099 <- plot_metrics(metrics_DE_rho099)
ggsave(plot = p_DE_rho099, filename = '../Figures/05202024_direct_est_CV0_rho099.png', height = 8, width = 6)

#
#### Results 5/17/2024 ####
setwd(root_results)
recent_files()

folder_DE_CV0 <- 'simulation_direct_est_normal_3models_CV0_ID689308_2024_05_16/'
folder_softmax_CV0 <- 'simulation_softmax_normal_3models_CV0_ID769482_2024_05_16/'
folder_DE_rho07 <- 'simulation_rho07_direct_est_normal_3models_CV20_ID832432_2024_05_16/'
folder_softmax_rho07 <- 'simulation_rho07_softmax_normal_3models_CV20_ID431503_2024_05_16/'

compare_parameters(folder_DE_rho07, folder_DE_CV0)
compare_parameters(folder_softmax_rho07, folder_DE_CV0)
# good.

metrics_DE_CV0 <- generate_metrics_list(folder_DE_CV0)
p_DE_CV0 <- plot_metrics(metrics_DE_CV0)
ggsave(plot = p_DE_CV0, filename = '../Figures/05162024_direct_est_CV0.png', height = 8, width = 6)

metrics_softmax_CV0 <- generate_metrics_list(folder_softmax_CV0)
p_softmax_CV0 <- plot_metrics(metrics_softmax_CV0)
ggsave(plot = p_softmax_CV0, filename = '../Figures/05162024_softmax_CV0.png', height = 8, width = 6)

metrics_DE_rho07 <- generate_metrics_list(folder_DE_rho07)
p_DE_rho07 <- plot_metrics(metrics_DE_rho07)
ggsave(plot = p_DE_rho07, filename = '../Figures/05162024_direct_est_rho07.png', height = 8, width = 6)

metrics_softmax_rho07 <- generate_metrics_list(folder_softmax_rho07)
p_softmax_rho07 <- plot_metrics(metrics_softmax_rho07)
ggsave(plot = p_softmax_rho07, filename = '../Figures/05162024_softmax_rho07.png', height = 8, width = 6)

#
#### Results 5/15/2024 ####
setwd(root_results)
folder_DE_K10 <- 'simulation_direct_est_normal_3models_CV10_ID660099_2024_05_14/'
metrics_DE_K10 <- generate_metrics_list(folder_DE_K10)
p_DE_K10 <- plot_metrics(metrics_DE_K10)
ggsave(plot = p_DE_K10, filename = '../Figures/05152024_direct_est_CV10.png', height = 8, width = 6)

folder_DE_K20 <- 'simulation_direct_est_normal_3models_CV20_ID365609_2024_05_14/'
metrics_DE_K20 <- generate_metrics_list(folder_DE_K20, debug_mode = T)
p_DE_K20 <- plot_metrics(metrics_DE_K20)
ggsave(plot = p_DE_K20, filename = '../Figures/05152024_direct_est_CV20.png', height = 8, width = 6)

folder_DE_K0 <- 'simulation_direct_est_normal_3models_CV0_ID862997_2024_05_14/'
metrics_DE_K0 <- generate_metrics_list(folder_DE_K0, debug_mode = T)
p_DE_K0 <- plot_metrics(metrics_DE_K0)
ggsave(plot = p_DE_K0, filename = '../Figures/05152024_direct_est_CV0.png', height = 8, width = 6)

folder_softmax_K10 <- 'simulation_softmax_normal_3models_CV10_ID958515_2024_05_15/'
metrics_softmax_K10 <- generate_metrics_list(folder_softmax_K10)
p_softmax_K10 <- plot_metrics(metrics_softmax_K10)
ggsave(plot = p_softmax_K10, filename = '../Figures/05152024_softmax_CV10.png', height = 8, width = 6)

folder_softmax_K20 <- 'simulation_softmax_normal_3models_CV20_ID999614_2024_05_15/'
metrics_softmax_K20 <- generate_metrics_list(folder_softmax_K20)
p_softmax_K20 <- plot_metrics(metrics_softmax_K20)
ggsave(plot = p_softmax_K20, filename = '../Figures/05152024_softmax_CV20.png', height = 8, width = 6)

#folder_softmax_K0 <- 'simulation_softmax_normal_3models_CV0_ID900288_2024_05_14/'
metrics_softmax_K0 <- generate_metrics_list(folder_softmax_K0)
p_softmax_K0 <- plot_metrics(metrics_softmax_K0)
ggsave(plot = p_softmax_K0, filename = '../Figures/05152024_softmax_CV0.png', height = 8, width = 6)

#
#### Results 5/13/2024 ####
folder_K10 <- 'simulation_direct_est_normal_3models_CV10_ID512833_2024_05_10'
metrics_K10 <- generate_metrics_list(folder_K10)
p_K10 <- plot_metrics(metrics_K10)

folder_K20 <- 'simulation_direct_est_normal_3models_CV20_ID915154_2024_05_10'
metrics_K20 <- generate_metrics_list(folder_K20)
p_K20 <- plot_metrics(metrics_K20)

folder_LOOCV <- 'simulation_direct_est_normal_3models_CV0_ID723970_2024_05_10'
metrics_LOOCV <- generate_metrics_list(folder_LOOCV)
p_LOOCV <- plot_metrics(metrics_LOOCV)

#### Checking if u's and phi's stay the same across simulations. ####
setwd(root_results)
load('softmax_tau21_tauprior11_CV5_05082024/sim_results_1.RData')

df1 = res_lst$sim_list[[1]]$data_list$data
u1 = res_lst$sim_list[[1]]$data_list$u_true
params1 = params

load('softmax_tau21_tauprior11_CV5_05082024/sim_results_2.RData')

df2 = res_lst$sim_list[[1]]$data_list$data
u2 = res_lst$sim_list[[1]]$data_list$u_true
params2 = params

sum(df1$y)
sum(df2$y)
# dif y's

sum(df1$y2)
sum(df2$y2)
# dif y2's

sum(u1[,1])
sum(u2[,1])
# same u's






<|MERGE_RESOLUTION|>--- conflicted
+++ resolved
@@ -1,1277 +1,1275 @@
-library(dplyr)
-library(tidyverse)
-library(rstan)
-library(ggplot2)
-library(cowplot)
-
-# set working directory
-if(file.exists('C:/Users/Admin-Dell')){
-  root_dir = 'C:/Users/Admin-Dell'
-}else{
-  root_dir = 'C:/Users/nickl'
-}
-root_results <- sprintf('%s/Dropbox/Academic/HSPH/Research/Population Estimation/Results/',
-                        root_dir)
-
-root_git <- sprintf('%s/Documents/github_projects/pop_ensemble/', 
-                                  root_dir)
-
-setwd(root_git)
-
-# load extra functions
-source('code/extra_functions_CAR.R')
-
-<<<<<<< HEAD
-#### 3/13/2025: Debugging AIAN SM alpha density results ####
-setwd(root_results)
-setwd('real_data')
-load('real_data_fit_aian_softmax_alpha_cv10_pepfulldensity_ID17611_2025_01_15.RData')
-fit <- res$sim_list$stan_fit
-
-check_hmc_diagnostics(fit)
-
-library(bayesplot)
-mcmc_parcoord(as.array(fit), pars = c("rho", "tau2", "theta"))
-
-# look at the pairs() to see if there are strong correlations between parameters.
-
-# Try running with a higher adapt delta?
-
-=======
-#### 3/17/2025: Make simulation results figures and tables ####
-setwd(root_results)
-setwd('simulated_results/')
-files <- grep('2025_03_13', dir(), value = T)
-
-results_list <- lapply(files, function(f){
-  generate_metrics_list(f)})
-
-warning('Hardcoding names of results - make sure they match')
-names(results_list) <- c('DE_rho03', 'SM_rho03', 'DE_rho099', 'SM_rho099')
-
-### Getting u-rank scores 
-{
-  # pull out the u-rank of each file
-  u_rank_scores <- lapply(results_list, function(xx){
-    rank <- colMeans(sapply(xx$metrics_list, function(yy) yy[['rank_equal']]))
-    rank
-  })
-  
-  # Define LaTeX-style expressions for x-axis labels
-  group_labels <- c(
-    "SM_rho03" = expression(SM ~ rho == 0.3),
-    "SM_rho099" = expression(SM ~ rho == 0.99),
-    "DE_rho03" = expression(DE ~ rho == 0.3),
-    "DE_rho099" = expression(DE ~ rho == 0.99)
-  )
-  
-  # Convert list to a tidy data frame
-  df <- u_rank_scores %>%
-    enframe(name = "Group", value = "Values") %>%
-    unnest(Values)
-  df$Group <- factor(df$Group, levels = names(group_labels))  # Ensure correct ordering
-  
-  # Compute the 2.5%, 50% (median), and 97.5% quantiles for each group
-  df_summary <- df %>%
-    group_by(Group) %>%
-    summarise(
-      lowest = min(Values),
-      lower = quantile(Values, 0.025),   # 2.5th percentile
-      middle = quantile(Values, 0.50),  # Median (50th percentile)
-      upper = quantile(Values, 0.975),   # 97.5th percentile
-      highest = max(Values),
-      .groups = "drop"
-    )
-  
-  # Create the customized boxplot
-  ggplot(df, aes(x = Group, y = Values)) +
-    # Use geom_segment() for whiskers
-    geom_segment(data = df_summary, aes(x = Group, xend = Group, y = lowest, yend = highest), color = "black") +
-    # Use geom_crossbar() to create the box
-    geom_crossbar(data = df_summary, aes(x = Group, ymin = lower, y = middle, ymax = upper), fill = "white", color = "black") +
-    # Add a horizontal reference line at y = 1/6
-    geom_hline(yintercept = 1/6, linetype = "dashed", color = "red") +
-    # Clean theme
-    theme_minimal() +
-    labs(x = NULL, y = "u-rank within simulation run", title = NULL) +
-    scale_x_discrete(labels = group_labels) +  # Apply LaTeX-style labels
-    theme(axis.text.x = element_text(angle = 45, hjust = 1, size = 12),
-          legend.position = "none")  # Remove legend
-  
-  ggsave(filename = '../../Figures/03172025_urank_boxplot.png', height = 5, width = 7)
-}
-
-### Making the table metrics 
-{
-  # Function to compute median and 95% quantiles
-  summary_stats <- function(vec) {
-    q_values <- quantile(vec, probs = c(0.025, 0.975), na.rm = TRUE)
-    
-    return(c(
-      median = median(vec, na.rm = TRUE),
-      Q2.5 = unname(q_values[1]),  # Ensure it doesn't inherit unwanted names
-      Q97.5 = unname(q_values[2])
-    ))
-  }
-  
-  all_sim_results <- lapply(results_list, function(xx){
-    metrics_list <- xx$metrics_list
-    
-    # Extract numeric metrics
-    MAPE_train <- sapply(metrics_list, function(x) x$MAPE_train)
-    MAPE_CV <- sapply(metrics_list, function(x) x$MAPE_CV)
-    MAE_train <- sapply(metrics_list, function(x) x$MAE_train)
-    MAE_CV <- sapply(metrics_list, function(x) x$MAE_CV)
-    median_int_width_train <- sapply(metrics_list, function(x) x$median_int_width_train)
-    median_int_width_CV <- sapply(metrics_list, function(x) x$median_int_width_CV)
-    
-    # Compute proportion of TRUE values for Boolean vectors
-    CP_95_train <- sapply(metrics_list, function(x) mean(x$CP_95_train, na.rm = TRUE))
-    CP_90_train <- sapply(metrics_list, function(x) mean(x$CP_90_train, na.rm = TRUE))
-    CP_95_CV <- sapply(metrics_list, function(x) mean(x$CP_95_CV, na.rm = TRUE))
-    CP_90_CV <- sapply(metrics_list, function(x) mean(x$CP_90_CV, na.rm = TRUE))
-    
-    # Compute summary statistics for all extracted values
-    final_results <- list(
-      MAPE_train = summary_stats(MAPE_train),
-      MAPE_CV = summary_stats(MAPE_CV),
-      MAE_train = summary_stats(MAE_train),
-      MAE_CV = summary_stats(MAE_CV),
-      median_int_width_train = summary_stats(median_int_width_train),
-      median_int_width_CV = summary_stats(median_int_width_CV),
-      CP_95_train = summary_stats(CP_95_train),
-      CP_90_train = summary_stats(CP_90_train),
-      CP_95_CV = summary_stats(CP_95_CV),
-      CP_90_CV = summary_stats(CP_90_CV)
-    )
-    
-    final_results
-  })
-  
-  generate_latex_values <- function(data_list, coverage = 95, digits = 2) {
-    # Validate input
-    if (!coverage %in% c(90, 95)) stop("Coverage must be 90 or 95.")
-    
-    # Define custom order for models: SM should come before DE
-    model_order <- c("SM", "DE")
-    
-    # Define custom order for dataset type: Train should come before CV
-    dataset_order <- c("train", "CV")
-    
-    # Initialize a list to store row data before sorting
-    rows_list <- list()
-    
-    # Check for names.
-    if(is.null(names(data_list))){
-      stop('data list inputted needs to be named.')
-    }
-    
-    # Iterate through each simulation run
-    for (sim_name in names(data_list)) {
-      sim_data <- data_list[[sim_name]]
-      
-      # Extract the prefix (e.g., "DE" or "SM") and rho value
-      split_name <- strsplit(sim_name, "_rho")[[1]]
-      model_name <- split_name[1]  # "DE" or "SM"
-      rho_value <- ifelse(split_name[2] == '03', 0.3,
-                          ifelse(split_name[2] == '099', 0.99, NA))  # Convert rho to numeric for sorting
-      
-      # Format the first column for LaTeX: "DE, $\rho=0.3$"
-      latex_name <- paste0(model_name, ", $\\rho=", rho_value, "$")
-      
-      # Iterate over Train and CV
-      for (type in c("train", "CV")) {
-        # Determine variable names
-        MAPE_var <- paste0("MAPE_", type)
-        MAE_var <- paste0("MAE_", type)
-        CP_var <- paste0("CP_", coverage, "_", type)
-        width_var <- paste0("median_int_width_", type)
-        
-        # Extract and round values
-        MAPE <- round(sim_data[[MAPE_var]], digits)
-        MAE <- round(sim_data[[MAE_var]], digits)
-        CP <- round(sim_data[[CP_var]], digits)
-        width <- round(sim_data[[width_var]], digits)
-        
-        # Format as "median (Q2.5, Q97.5)"
-        MAPE_str <- paste0(MAPE["median"], " (", MAPE["Q2.5"], ", ", MAPE["Q97.5"], ")")
-        MAE_str <- paste0(MAE["median"], " (", MAE["Q2.5"], ", ", MAE["Q97.5"], ")")
-        CP_str <- paste0(CP["median"], " (", CP["Q2.5"], ", ", CP["Q97.5"], ")")
-        width_str <- paste0(width["median"], " (", width["Q2.5"], ", ", width["Q97.5"], ")")
-        
-        # Store row data in a list for sorting
-        rows_list <- append(rows_list, list(
-          data.frame(model_name = model_name, rho = rho_value, type = type, 
-                     row_text = paste(latex_name, type, MAPE_str, MAE_str, CP_str, width_str, sep = " & "))
-        ))
-      }
-    }
-    
-    # Convert list to data frame
-    rows_df <- do.call(rbind, rows_list)
-    
-    # Convert factors to enforce sorting order
-    rows_df$model_name <- factor(rows_df$model_name, levels = model_order)  # SM first, then DE
-    rows_df$type <- factor(rows_df$type, levels = dataset_order)  # Train first, then CV
-    
-    # Order rows: SM first, then ascending rho, then Train before CV
-    rows_df <- rows_df[order(rows_df$model_name, rows_df$rho, rows_df$type), ]
-    
-    # Extract ordered LaTeX rows
-    output_lines <- rows_df$row_text
-    
-    return(output_lines)
-  }
-  
-  latex_rows <- generate_latex_values(data_list = all_sim_results, coverage = 95, digits = 2)
-  cat(paste(latex_rows, collapse = " \\\\\n"))
-}
->>>>>>> 6c329bfd
-#
-#### 1/21/2025: Make chloropleth plots of the results ####
-setwd(root_results)
-setwd('real_data/')
-load('real_data_fit_directest_cv10_interceptonly_ID81515_2025_01_15.RData')
-
-# stan_out <- extract(res$sim_list$stan_fit)
-
-data_list = res$sim_list$data_list
-N = nrow(data_list$data)
-models <- params$models
-stan_summary <- res$sim_list$stan_summary$summary
-u_est <- as.data.frame(matrix(0, nrow = N, ncol = length(models)))
-colnames(u_est) <- models
-for(i in 1:length(models)){
-  ind = grep(sprintf('^u\\[[0-9]*,%s\\]', i), rownames(stan_summary))
-  u_est[,i] <- stan_summary[ind,'50%']
-}
-u_est$index = 1:N
-
-# Bring back in county fips codes.
-u_est$GEOID <- data_list$data$GEOID
-
-# get county shapefiles.
-counties <- tigris::counties(cb = TRUE, year = 2020, class = "sf")
-
-# Load state boundaries.
-states <- tigris::states(cb = TRUE, year = 2020, class = "sf")
-
-merged_df <- merge(counties, u_est, by = 'GEOID')
-merged_df$outcome <- merged_df$pep
-
-p1 <- ggplot(data = merged_df) +
-  geom_sf(aes(fill = outcome), color = NA) +
-  geom_sf(data = states, fill = NA, color = "black", size = 0.5) + 
-  scale_fill_gradient2(
-    low = "blue",
-    mid = "white",
-    high = "red",
-    midpoint = 0.97, # Centering the scale around 1
-    limits = c(0.83, 1.07), # Adjusting to your data range
-    na.value = "white"
-  ) +
-  theme_minimal() +
-  coord_sf(xlim = c(-130, -65), ylim = c(24, 50)) +
-  labs(fill = "PEP Weight") +
-  theme(
-    axis.text = element_blank(),
-    axis.ticks = element_blank(),
-    panel.grid = element_blank()
-  )
-
-ggsave(p1, file = '../../Figures/01152025_pep_estimates_chloropleth_directest_cv10_interceptonly.png',
-       width = 10, height = 5)
-
-## Other code for density plotting
-if(F){
-  # convert estimates to long
-  u_est_long <- tidyr::gather(u_est, key = model, value = u_median_est, -index)
-  
-  # plot 'em
-  p_u <- ggplot(u_est_long, aes(x = u_median_est)) + 
-    geom_density() + 
-    facet_wrap(~model, scales = 'free') + 
-    xlab('estimate') + 
-    ylab('density') + 
-    theme(axis.text.y = element_blank()) +
-    ggtitle('u estimates')
-}
-
-
-#
-#### 1/21/2025: Make weight density plots ####
-setwd(root_results)
-setwd('real_data/')
-#load('real_data_fit_directest_cv10_interceptonly_ID81515_2025_01_15.RData')
-load('real_data_fit_softmax_alpha_cv10_density_ID77695_2025_01_15')
-
-p1 <- plot_real_results(data_list = res$sim_list$data_list,
-                        stan_fit = res$sim_list$stan_fit,
-                        stan_summary = res$sim_list$stan_summary$summary,
-                        models = params$models,
-                        CV_pred = res$sim_list$CV_pred, rhats = F,
-                        alpha_estimates = F,
-                        ESS = F, rho_estimates = F, tau2_estimates = F, 
-                        sigma2_estimates = F, theta_estimates = F, phi_estimates = F,
-                        pairwise_phi_estimates = F, y_estimates = F, metrics_values = F, beta_estimates = F)
-# inspect plot. How is it?
-# ggsave(p1, file = '../../Figures/01152025_u_estimates_directest_cv10_interceptonly.png', width = 6, height = 3)
-ggsave(p1, file = '../../Figures/01152025_u_estimates_softmax_alpha_density_cv10.png', width = 6, height = 3)
-
-#
-#### 1/20/2025: All the recent results! ####
-make_table_line <- function(metric, cols = c('dataset','MAPE', 'MAE', 'CP.95', 'med_int')){
-  res <- apply(metric, 1, function(xx){
-    paste(xx[cols], collapse = ' & ')
-  })
-  return(res)
-}
-
-
-setwd(root_results)
-setwd('real_data/')
-recent_files(2)
-files <- grep('2025_01_15', dir(), value = T)
-ind_aian <- grep('aian', files)
-files_full <- files[-ind_aian]
-files_aian <- files[ind_aian]
-
-### Full model
-plots <- list()
-metrics <- list()
-file_names <- c()
-
-for (i in seq_along(files_full)) {
-  print(i)
-  print(files_full[i])
-  tryCatch({
-    load(files_full[i])
-    stan_fit <-  res$sim_list$stan_fit
-    if(dim(stan_fit)[1]*dim(stan_fit)[2] > 10000){
-      print('skipping because dim(stan_fit) = ')
-      print(dim(stan_fit))
-      next
-    }
-    res <- just_metrics(
-      data_list = res$sim_list$data_list,
-      stan_fit = res$sim_list$stan_fit,
-      stan_summary = res$sim_list$stan_summary$summary,
-      models = params$models,
-      CV_pred = res$sim_list$CV_pred
-    )
-    plots <- append(plots, list(res$plot))
-    metrics <- append(metrics, list(res$metrics))
-    file_names <- c(file_names, files_full[i])
-  }, error = function(e) {
-    cat("Error in file:", files_full[i], "\n")
-    cat("Error message:", e$message, "\n")
-  })
-}
-# real_data_fit_softmax_alpha_cv10_density_ID77695_2025_01_15.RData had 17/1000 divergence. IGNORING, though this could be an issue.
-# real_data_fit_softmax_alpha_density_20172018_ID59308_2025_01_15.RData had 176/1000 divergence!!
-# real_data_fit_softmax_alpha_density_2018only_ID54737_2025_01_15.RData had 63/1000 divergence.
-
-names(metrics) <- file_names
-CV_MAE <- sapply(metrics, function(tmp){ tmp[2,'MAE']})
-CV_MAPE <- sapply(metrics, function(tmp){ tmp[2,'MAPE']})
-MAE_ord <- order(CV_MAE)
-metrics[MAE_ord]
-# save(plots, metrics, files_full, file = '../01202025_full_population_metrics_CVand5models.RData')
-load('../01202025_full_population_metrics_CVand5models.RData')
-
-
-### AIAN model
-plots_aian <- list()
-metrics_aian <- list()
-file_names_aian <- c()
-
-for (i in seq_along(files_aian)) {
-  print(i)
-  print(files_aian[i])
-  tryCatch({
-    load(files_aian[i])
-    stan_fit <-  res$sim_list$stan_fit
-    if(dim(stan_fit)[1]*dim(stan_fit)[2] > 10000){
-      print('skipping because dim(stan_fit) = ')
-      print(dim(stan_fit))
-      next
-    }
-    res <- just_metrics(
-      data_list = res$sim_list$data_list,
-      stan_fit = res$sim_list$stan_fit,
-      stan_summary = res$sim_list$stan_summary$summary,
-      models = params$models,
-      CV_pred = res$sim_list$CV_pred
-    )
-    plots_aian <- append(plots_aian, list(res$plot))
-    metrics_aian <- append(metrics_aian, list(res$metrics))
-    file_names_aian <- c(file_names_aian, files_aian[i])
-  }, error = function(e) {
-    cat("Error in file:", files_aian[i], "\n")
-    cat("Error message:", e$message, "\n")
-  })
-}
-# real_data_fit_aian_softmax_alpha_pepfulldensity_2018only_ID88033_2025_01_15.RData had 278/1000 divergences!
-# real_data_fit_aian_softmax_alpha_pepfulldensity_20182019_ID48754_2025_01_15.RData had 374/1000 divergences!
-# real_data_fit_aian_softmax_alpha_pepfulldensity_20172018_ID60604_2025_01_15.RData had 366/1000 divergences!
-# real_data_fit_aian_softmax_alpha_cv10_pepfulldensity_ID17611_2025_01_15.RData had 300/1000 divergences!
-# the first four had 2-8 divergences.
-
-names(metrics_aian) <- file_names_aian
-CV_MAE <- sapply(metrics_aian, function(tmp){ tmp[2,'MAE']})
-CV_MAPE <- sapply(metrics_aian, function(tmp){ tmp[2,'MAPE']})
-MAE_ord_aian <- order(CV_MAE)
-metrics_aian[MAE_ord_aian]
-save(plots_aian, metrics_aian, files_full, file = '../01202025_aianmetrics_CVand5models.RData')
-
-
-
-#
-#### 1/13/2025: Getting metrics for all results - full pop and AIAN ####
-setwd(root_results)
-setwd('real_data/')
-
-files_full <- dir()[-grep('aian', dir(), ignore.case = T)]
-
-plotz <- list()
-metricz <- list()
-file_names <- c()
-
-for (i in seq_along(files_full)) {
-  print(i)
-  print(files_full[i])
-  tryCatch({
-    load(files_full[i])
-    if(params$dataset == 'aian'){next} # didnt originally have this but it seems important.
-    stan_fit <-  res$sim_list$stan_fit
-    if(dim(stan_fit)[1]*dim(stan_fit)[2] > 10000){
-      print('skipping because dim(stan_fit) = ')
-      print(dim(stan_fit))
-      next
-    }
-    res <- just_metrics(
-      data_list = res$sim_list$data_list,
-      stan_fit = res$sim_list$stan_fit,
-      stan_summary = res$sim_list$stan_summary$summary,
-      models = params$models,
-      CV_pred = res$sim_list$CV_pred
-    )
-    plotz <- append(plotz, list(res$plot))
-    metricz <- append(metricz, list(res$metrics))
-    file_names <- c(file_names, files_full[i])
-  }, error = function(e) {
-    cat("Error in file:", files_full[i], "\n")
-    cat("Error message:", e$message, "\n")
-  })
-}
-# real_data_fit_softmax_alpha_interceptonly_ID24617_2024_11_12.RData had 2.6% divergence. N bueno
-# save the raw results. 
-save(plotz, metricz, file_names, file = '../01092025_full_population_metrics.RData')
-# save the plot! Extra long, of course.
-p1 <- plot_grid(plotlist = plotz, ncol = 1, labels = file_names)
-
-# get order of CV MAE
-names(metricz) <- file_names
-CV_MAE <- sapply(metricz, function(tmp){ tmp[2,'MAE']})
-CV_MAPE <- sapply(metricz, function(tmp){ tmp[2,'MAPE']})
-MAE_ord <- order(CV_MAE)
-
-# look at them all.
-metricz[MAE_ord]
-
-# now do this for aian
-{
-files_aian <- dir()[grep('aian', dir(), ignore.case = T)]
-
-plotz_aian <- list()
-metrics_aian <- list()
-file_names_aian <- c()
-
-for (i in seq_along(files_aian)) {
-  print(i)
-  print(files_aian[i])
-  tryCatch({
-    load(files_aian[i])
-    res <- just_metrics(
-      data_list = res$sim_list$data_list,
-      stan_fit = res$sim_list$stan_fit,
-      stan_summary = res$sim_list$stan_summary$summary,
-      models = params$models,
-      CV_pred = res$sim_list$CV_pred
-    )
-    plotz_aian <- append(plotz_aian, list(res$plot))
-    metrics_aian <- append(metrics_aian, list(res$metrics))
-    file_names_aian <- c(file_names_aian, files_aian[i])
-  }, error = function(e) {
-    cat("Error in file:", files_aian[i], "\n")
-    cat("Error message:", e$message, "\n")
-  })
-}
-# "real_data_fit_softmax_preprocess_alpha_aian_ID97760_2024_10_28.RData" had 8/10k divergences.
-
-# "real_data_fit_aian_directest_preprocess_interceptonly_5models_ID55316_2025_01_03.RData" had 11/1000 divergences (maybe concerning)
-
-# save it!
-save(plotz_aian, metrics_aian, file_names_aian, file = '../01092025_AIAN_metrics.RData')
-}
-
-outcome_aian <- data.frame()
-for(i in seq_along(metrics_aian)){
-  extracted_text <- stringr::str_extract(file_names_aian[i], "(?<=fit_).*?(?=_ID)")
-  print(extracted_text)
-  tmp_df <- data.frame(model = rep(extracted_text, 2)) %>%
-    cbind(metrics_aian[[i]])
-  outcome_aian <- rbind(outcome_aian, tmp_df)
-}
-
-names(metrics_aian) <- file_names_aian
-CV_MAE <- sapply(metrics_aian, function(tmp){ tmp[2,'MAE']})
-CV_MAPE <- sapply(metrics_aian, function(tmp){ tmp[2,'MAPE']})
-MAE_ord <- order(CV_MAE)
-
-# look at them all.
-metrics_aian[MAE_ord]
-
-
-#
-
-#
-#### Results with ACS and PEP PCs - direct est ####
-setwd(root_results)
-setwd('real_data/')
-recent_files(2)
-
-file <- recent_files(1)$file
-
-for(f in file){
-  load(f)
-  #divergence_check(res)  
-  p1 <- plot_real_results(data_list = res$sim_list$data_list,
-                          stan_fit = res$sim_list$stan_fit,
-                          stan_summary = res$sim_list$stan_summary$summary,
-                          models = params$models,
-                          CV_pred = res$sim_list$CV_pred,
-                          alpha_estimates = F)
-  out_name <- sprintf('../../Figures/%s_%s_real_data.png',
-                      format(Sys.Date(), "%m%d%Y"), 
-                      sub(".*fit_(.*?)_ID.*", "\\1", f))
-  print(out_name)
-  ggsave(plot = p1, filename = out_name, height = 12, width = 7)
-}
-
-#
-#### Results with ACS and PEP 2018 and 2019 ####
-setwd(root_results)
-setwd('real_data/')
-recent_files(2)
-
-files <- recent_files(l = 2) %>%
-  pull(file)
-
-# save images of results
-for(f in files){
-  load(f)
-  #divergence_check(res)  
-  p1 <- plot_real_results(data_list = res$sim_list$data_list,
-                          stan_fit = res$sim_list$stan_fit,
-                          stan_summary = res$sim_list$stan_summary$summary,
-                          models = params$models,
-                          CV_pred = res$sim_list$CV_pred,
-                          alpha_estimates = F)
-  out_name <- sprintf('../../Figures/01052025_%s_real_data.png', sub(".*fit_(.*?)_ID.*", "\\1", f))
-  print(out_name)
-  #ggsave(plot = p1, filename = out_name, height = 12, width = 7)
-}
-
-# doing some error checking
-{
-load('real_data_fit_aian_directest_preprocess_interceptonly_5models_ID55316_2025_01_03.RData')
-
-#load('real_data_fit_softmax_preprocess_density_ID10231_2024_11_19.RData')
-
-fit <- res$sim_list$stan_fit
-stan_diag(fit)
-
-stan_diag(fit, info = 'sample')
-
-stan_diag(fit, info = 'stepsize')
-
-stan_diag(fit, info = 'treedepth')
-
-stan_diag(fit, info = 'divergence')
-
-check_divergences(fit)
-}
-#
-#### 1/3/2025: Theta results part 2 ####
-setwd(root_results)
-setwd('real_data/')
-
-# pull file names
-recent_files(l = 6)
-files <- recent_files(l = 3) %>%
-  pull(file)
-
-# save images of results
-for(f in files){
-  load(f)
-  p1 <- plot_real_results(data_list = res$sim_list$data_list,
-                          stan_fit = res$sim_list$stan_fit,
-                          stan_summary = res$sim_list$stan_summary$summary,
-                          CV_pred = res$sim_list$CV_pred,
-                          alpha_estimates = F)
-  out_name <- sprintf('../../Figures/01022025_AIAN_%s_real_data.png', sub(".*fit_(.*?)_ID.*", "\\1", f))
-  ggsave(plot = p1, filename = out_name, height = 12, width = 7)
-}
-
-# Done! Now inspect the results!
-
-#
-#### 1/2/2025: Fixed tau2 results and theta (?) results from last month ####
-setwd(root_results)
-files <- grep('11_22|11_26', dir('real_data', full.names = T), value = T)
-
-for(f in files){
-  load(f)
-  p1 <- plot_real_results(data_list = res$sim_list$data_list,
-                          stan_fit = res$sim_list$stan_fit,
-                          stan_summary = res$sim_list$stan_summary$summary,
-                          CV_pred = res$sim_list$CV_pred,
-                          alpha_estimates = F)
-  out_name <- sprintf('../Figures/01022025_AIAN_%s_real_data.png', sub(".*fit_(.*?)_ID.*", "\\1", f))
-  ggsave(plot = p1, filename = out_name, height = 12, width = 7)
-}
-
-#
-#### 11/21/2024: AIAN get results and make chloropleth maps ####
-setwd(root_results)
-
-## Organizing the results
-{
-files <- grep('aian', dir('real_data', full.names = T), value = T)
-# doing file 5 because it's not preprocessed.
-load(files[5])
-params$preprocess_scale
-
-df <- res$sim_list$data_list$data %>%
-  select(GEOID, state, census, acs, pep, wp)
-
-for(f in files){
-  load(f)
-  outcome_name = sprintf('AIAN_%s_%s_%s_%s',
-                      ifelse(params$use_softmax, 'softmax', 'directest'),
-                      ifelse(params$preprocess_scale, 'centering', 'NOcentering'),
-                      ifelse(params$alpha_variance_prior == -1, 'NOalpha','alpha'),
-                      ifelse(!is.null(params$fixed_effects), params$fixed_effects, 'noFE'))
-  print(f)
-  print(outcome_name)
-  print('----------------')
-  
-  # check that the GEOID is equal.
-  if(any(res$sim_list$data_list$data$GEOID != df$GEOID)){
-    stop('error - GEOIDs not equal.')
-  }
-  
-  # get the median!
-  if(!is.null(res$sim_list$stan_summary$summary)){
-    tmp <- summary(res$sim_list$stan_fit)$summary
-    out_col <- tmp[grep('y_pred', rownames(tmp)), '50%']
-  }else{
-    samples <- extract(res$sim_list$stan_fit, pars = "y_pred", permuted = TRUE)$y_pred
-    out_col <- apply(samples,2, median)
-  }
-  df[,outcome_name] <- out_col
-}
-
-save(df, file = 'AIAN_medians_11212024.RData')
-}
-
-## save names
-aian_names <- colnames(df[,7:14])
-colnames(df)[7:14] <- paste0('model', 1:8)
-
-## Getting the correlations and means.
-cor_matrix <- cor(df[,3:14])
-
-ggcorrplot::ggcorrplot(cor_matrix, lab = TRUE, lab_size = 3, colors = c("blue", "white", "red"))
-
-colMeans(df[,3:14])
-
-## Merging in mortality.
-setwd(root_git)
-load('data/AmericanIndian_COVID_Deaths_2020.RData')
-df2 <- merge(cvd, df)
-
-df2 %>% 
-  group_by(state) %>% 
-  summarize(n = n(), n_d = sum(AIAN_deaths)) %>% 
-  arrange(n)
-
-## Make chloropleth plots.
-AIAN_cvd <- df2 %>%
-  filter(state %in% c('Arizona','New Mexico','Colorado','Utah','Oklahoma'))
-
-# Create new columns for mortality rates
-for (i in 4:15) {
-  col_name <- paste0("mortality_rate_", names(AIAN_cvd)[i])
-  AIAN_cvd[[col_name]] <- AIAN_cvd$AIAN_deaths / AIAN_cvd[[i]]
-}
-
-# Inspect the updated dataset
-head(AIAN_cvd)
-
-# load the counties
-counties <- tigris::counties(cb = TRUE, year = 2020, class = "sf")
-
-# Get state boundaries for the year 2020
-states <- tigris::states(cb = TRUE, year = 2020, class = "sf") %>%
-  filter(NAME %in% AIAN_cvd$state)
-
-
-# Merge the shapefile with the mortality rates data
-merged_data <- merge(counties, AIAN_cvd, by = 'GEOID')  # Adjust FIPS column names if different
-
-# Create a list to store the plots
-plots <- list()
-
-# Generate plots for each mortality rate column
-for (i in 4:15) {
-  col_name <- paste0("mortality_rate_", names(AIAN_cvd)[i])
-  
-  # Create the plot
-  p <- ggplot(data = merged_data) +
-    geom_sf(aes(fill = !!sym(col_name))) +
-    geom_sf(data = states, fill = NA, color = "black") +
-    scale_fill_viridis_c() +
-    ggtitle(paste("Mortality Rate:", col_name)) +
-    theme_minimal()
-  
-  # Add the plot to the list
-  plots[[col_name]] <- p
-}
-
-library(patchwork)
-
-# Define global limits for the color scale
-range_values <- range(AIAN_cvd[ , paste0("mortality_rate_", names(AIAN_cvd)[4:15])], na.rm = TRUE)
-
-# Update plots with consistent color scale
-for (i in 4:15) {
-  col_name <- paste0("mortality_rate_", names(AIAN_cvd)[i])
-  plots[[col_name]] <- plots[[col_name]] +
-    scale_fill_viridis_c(limits = range_values)
-}
-
-# Combine all plots into a grid
-combined_plot <- wrap_plots(plots, ncol = 3)
-print(combined_plot)
-
-# save it
-setwd(root_results)
-ggsave("../Figures/mortality_chloropleth_11212024.png", combined_plot, width = 15, height = 10)
-
-#
-#### Fixed effects with covariates results ####
-setwd(root_results)
-
-# get the results files.
-files <- grep('11_12|11_18|11_19', dir('real_data', full.names = T), value = T)
-
-# cycle through and save results.
-for(f in files){
-  load(f)
-  plot_name = sprintf('../Figures/%s_%s_%s_%s_%s_11192024.png',
-                      ifelse(params$dataset == 'all', 'fullpop', 'AIAN'),
-                      ifelse(params$use_softmax, 'softmax', 'directest'),
-                      ifelse(params$preprocess_scale, 'centering', 'NOcentering'),
-                      ifelse(params$alpha_variance_prior == -1, 'NOalpha','alpha'),
-                      params$fixed_effects)
-  print(f)
-  print(plot_name)
-  print('----------------')
-  p1 <- plot_real_results(data_list = res$sim_list$data_list, 
-                          stan_fit = res$sim_list$stan_fit,
-                          stan_summary = res$sim_list$stan_summary$summary,
-                          CV_pred = res$sim_list$CV_pred,
-                          alpha_estimates = (params$alpha_variance_prior != -1))
-  ggsave(plot = p1, filename = plot_name, height = 14, width = 7)
-  
-}
-
-#
-#### COVID rates ####
-# Using our model 2020 estimates, census 2020 estimates, or PEP 2019 estimates, compute the COVID rates in all US counties for AIAN population in 2020.
-
-# Pull in covid data
-load('data/AmericanIndian_COVID_Deaths_2020.RData')
-
-make_chloropleth_plot(cvd, 'AIAN_deaths')
-
-#
-#### Chloropleth plots! ####
-setwd(root_results)
-load('real_data/real_data_fit_directest_interceptonly_ID70259_2024_11_12.RData')
-
-df<- res$sim_list$data_list$data
-val <- 'census'
-
-data <- merge(df, counties, by = 'GEOID')
-
-
-  #
-#### Intercept only results pt 2 ####
-setwd(root_results)
-load('real_data/real_data_fit_directest_interceptonly_ID70259_2024_11_12.RData')
-p1 <- plot_real_results(data_list = res$sim_list$data_list,
-                        stan_fit = res$sim_list$stan_fit,
-                        stan_summary = res$sim_list$stan_summary$summary,
-                        CV_pred = res$sim_list$CV_pred,
-                        alpha_estimates = F)
-ggsave(plot = p1, filename = '../Figures/11132024_fullpop_directest_interceptonly_real_data.png', height = 12, width = 7)
-tmp <- res$sim_list$stan_summary$summary
-tmp[grep('beta',rownames(tmp)),]
-# median -0.3, 0.6, 0.3
-
-load('real_data/real_data_fit_softmax_alpha_interceptonly_ID24617_2024_11_12.RData')
-p1 <- plot_real_results(data_list = res$sim_list$data_list,
-                        stan_fit = res$sim_list$stan_fit,
-                        stan_summary = res$sim_list$stan_summary$summary,
-                        CV_pred = res$sim_list$CV_pred,
-                        alpha_estimates = F)
-ggsave(plot = p1, filename = '../Figures/11132024_fullpop_softmax_alpha_interceptonly_real_data.png', height = 12, width = 7)
-tmp <- res$sim_list$stan_summary$summary
-tmp[grep('beta',rownames(tmp)),]
-# median -1.3, 2.9, -1.6
-
-#
-#### Intercept only results ####
-setwd(root_results)
-load('../real_data/real_data_fit_softmax_preprocess_alpha_interceptonly_ID45884_2024_11_12.RData')
-
-tt <- res$sim_list$stan_fit
-ss <- extract(tt)
-
-p1 <- plot_real_results(data_list = res$sim_list$data_list,
-                        stan_fit = res$sim_list$stan_fit,
-                        stan_summary = res$sim_list$stan_summary$summary,
-                        CV_pred = res$sim_list$CV_pred,
-                        alpha_estimates = F)
-
-#### Investigating US American Indian results ####
-# (1) Look at the distribution of alpha for PEP.
-# (2) Look at a single prediction from a single high alpha value - is it correct?
-
-setwd(root_results)
-load('../real_data/real_data_fit_softmax_preprocess_alpha_aian_ID97760_2024_10_28.RData')
-
-tt <- params$raw_data$data
-head(tt)
-colMeans(tt[,3:6])
-# Ah yes the preprocessing occurs within the fitting function, so the preprocessed data is not saved.
-
-tt <- res$sim_list$stan_fit
-alpha <- extract(tt, 'alpha')[[1]]
-colMeans(alpha)
-apply(alpha, 2, median)
-# what? Wtf is being plotted? Ah it was tau2. Dingus.
-
-#
-#### Results on US American Indian - four dif. models ####
-setwd(root_results)
-setwd('../')
-
-# softmax
-load('real_data/real_data_fit_softmax_aian_ID82309_2024_10_28.RData')
-p1 <- plot_real_results(res$sim_list$data_list, res$sim_list$stan_fit, CV_pred = res$sim_list$CV_pred, alpha_estimates = F)
-ggsave(plot = p1, filename = '../Figures/10312024_AmericanIndianAN_softmax_real_data.png', height = 12, width = 7)
-
-
-# softmax alpha
-load('real_data/real_data_fit_softmax_alpha_aian_ID7045_2024_10_28.RData')
-p1 <- plot_real_results(res$sim_list$data_list, res$sim_list$stan_fit, CV_pred = res$sim_list$CV_pred, alpha_estimates = T)
-ggsave(plot = p1, filename = '../Figures/10312024_AmericanIndianAN_softmax_alpha_real_data.png', height = 12, width = 7)
-
-# softmax preprocess
-load('real_data/real_data_fit_softmax_preprocess_aian_ID41695_2024_10_28.RData')
-p1 <- plot_real_results(res$sim_list$data_list, res$sim_list$stan_fit, CV_pred = res$sim_list$CV_pred, alpha_estimates = F)
-ggsave(plot = p1, filename = '../Figures/10312024_AmericanIndianAN_softmax_preprocess_real_data.png', height = 12, width = 7)
-
-# softmax preprocess alpha
-load('real_data/real_data_fit_softmax_preprocess_alpha_aian_ID97760_2024_10_28.RData')
-p1 <- plot_real_results(res$sim_list$data_list, res$sim_list$stan_fit, CV_pred = res$sim_list$CV_pred, alpha_estimates = T)
-ggsave(plot = p1, filename = '../Figures/10312024_AmericanIndianAN_softmax_preprocess_alpha_real_data.png', height = 12, width = 7)
-
-#
-#### Results on TX with high sample number ####
-setwd(root_results)
-setwd('../')
-
-# TX, centering X, estimating alpha.
-load('real_data/real_data_fit_softmax_preprocess_alpha_ID37706_2024_10_08.RData')
-p1 <- plot_real_results(res$sim_list$data_list, res$sim_list$stan_fit, CV_pred = res$sim_list$CV_pred, alpha_estimates = T)
-ggsave(plot = p1, filename = '../Figures/10082024_TXn20k_softmax_centeringX_alpha_real_data.png', height = 12, width = 7)
-#
-#### Revisiting simulations - making plots for paper ####
-# Firstly, I need to redo these sims anyway because the results I am showing are for fixed u across simulations. Oh well. I am not going to redo them just yet, though.
-setwd(root_results)
-files <- grep('08_23', dir(root_results), value = T)
-comparison <- 'simulation_softmax_normal_3models_CV0_ID769482_2024_05_16/'
-compare_parameters(comparison, files[1])
-files <- files[c(4,8)]
-
-for(i in 1:length(files)){
-  out_name <- sprintf('../Figures/08232024_forPaper_%s.png', stringr::str_match(files[i], 'simulation_(.*?)_negbin')[2])
-  generate_metrics_list(files[i]) %>%
-    plot_metrics(include_MAP_rank = T) #%>%
-    #ggsave(., filename = out_name, height = 8, width = 6)
-}
-
-
-if(T){
-  tt <- generate_metrics_list(files[i])
-  df_list <- tt$single_sim$data_list
-  df_list$data$y2 <- NULL
-  # plot the y predictions for a single simulation.
-  y <- tt$single_sim$data_list$data$y
-  
-  p_yfit <- process_results(df_list, 
-                            CV_pred = tt$single_sim$CV_pred, 
-                            stan_fit = tt$single_sim$stan_fit, 
-                            ESS = F, likelihoods = F, rho_estimates = F, tau2_estimates = F, sigma2_estimates = F, phi_estimates = F, u_estimates = F, RMSE_CP_values = F, 
-                            y_estimates = T)
-  
-  ggsave(plot = p_yfit, filename = '../../Figures/10072024_singlerun_plots.pdf',height = 2, width = 8)
-}
-
-# 
-#### Results with pre-processing and whatnot. ####
-# REDOING ON 11/3/2024 with updated plotting function.
-setwd(root_results)
-setwd('../')
-
-# softmax, centering the X values, estimating alpha.
-load('real_data/real_data_fit_softmax_preprocess_alpha_ID57152_2024_09_16.RData')
-p1 <- plot_real_results(res$sim_list$data_list, res$sim_list$stan_fit, CV_pred = res$sim_list$CV_pred, alpha_estimates = T)
-ggsave(plot = p1, filename = '../Figures/11032024_softmax_centeringX_alpha_real_data.png', height = 12, width = 7)
-
-# softmax, centering the X values, no alpha.
-load('real_data/real_data_fit_softmax_preprocess_ID26230_2024_09_16.RData')
-p1 <- plot_real_results(res$sim_list$data_list, res$sim_list$stan_fit, CV_pred = res$sim_list$CV_pred)
-ggsave(plot = p1, filename = '../Figures/11032024_softmax_centeringX_NOalpha_real_data.png', height = 12, width = 7)
-
-# softmax, no centering, alpha.
-load('real_data/real_data_fit_softmax_alpha_ID31198_2024_09_16.RData')
-p1 <- plot_real_results(res$sim_list$data_list, res$sim_list$stan_fit, CV_pred = res$sim_list$CV_pred, alpha_estimates = T)
-ggsave(plot = p1, filename = '../Figures/11032024_softmax_NOcenteringX_alpha_real_data.png', height = 12, width = 7)
-
-# softmax, no centering, no alpha.
-load('real_data/real_data_fit_softmax_parallel_ID99987_2024_09_16.RData')
-p1 <- plot_real_results(res$sim_list$data_list, res$sim_list$stan_fit, CV_pred = res$sim_list$CV_pred)
-ggsave(plot = p1, filename = '../Figures/11032024_softmax_NOcenteringX_NOalpha_real_data.png', height = 12, width = 7)
-
-# direct estimate, centering the X values, no alpha.
-load('real_data/real_data_fit_directest_preprocess_ID84612_2024_09_16.RData')
-p1 <- plot_real_results(res$sim_list$data_list, res$sim_list$stan_fit, CV_pred = res$sim_list$CV_pred)
-ggsave(plot = p1, filename = '../Figures/11032024_directest_centeringX_NOalpha_real_data.png', height = 12, width = 7)
-
-# direct estimate, no centering, no alpha.
-load('real_data/real_data_fit_null_ID82460_2024_09_16.RData')
-p1 <- plot_real_results(res$sim_list$data_list, res$sim_list$stan_fit, CV_pred = res$sim_list$CV_pred)
-ggsave(plot = p1, filename = '../Figures/11032024_directest_NOcenteringX_NOalpha_real_data.png', height = 12, width = 7)
-
-
-#
-#### Loading test parallelized models ####
-setwd(root_results)
-load('real_data_fit_test_ID77075_2024_09_12.RData')
-tt <- res$sim_list
-ss <- tt$CV_pred
-# ok so it's really that easy! Jeez.
-
-p1 <- plot_real_results(res$sim_list$data_list, res$sim_list$stan_fit, CV_pred = res$sim_list$CV_pred)
-
-#
-#### Results 9/9/2024 - NB real data - softmax ####
-setwd(root_results)
-load('real_data_fit_softmax_ID15462_2024_09_09.RData')
-
-p1 <- plot_real_results(res$sim_list$data_list, res$sim_list$stan_fit, CV_pred = res$sim_list$CV_pred)
-
-# ggsave(plot = p1, filename = '../Figures/09092024_softmax_real_data.png', height = 12, width = 7)
-
-# with alpha
-load('real_data_fit_softmax_alpha_ID42629_2024_09_09.RData')
-
-p1 <- plot_real_results(res$sim_list$data_list, res$sim_list$stan_fit, CV_pred = res$sim_list$CV_pred, alpha_estimates = T)
-
-# ggsave(plot = p1, filename = '../Figures/09092024_softmax_alpha_real_data.png', height = 12, width = 7)
-
-
-#
-#### Results 9/9/2024 - NB real data - direct est ####
-# burnin = 2k. n.sample = 4k
-setwd(root_results)
-load('real_data_fit_direct_ID63941_2024_09_06.RData')
-
-p1 <- plot_real_results(res$sim_list$data_list, res$sim_list$stan_fit, CV_pred = res$sim_list$CV_pred)
-
-# ggsave(plot = p1, filename = '../Figures/09092024_direct_est_real_data.png', height = 12, width = 7)
-
-# why are the phi's and u's not equal? Dingus it's because I add 1/3
-stan_fit <- res$sim_list$stan_fit
-stan_summary = summary(stan_fit)$summary
-stan_out <- extract(stan_fit)
-
-#
-#### Results 9/6/2024 - NB real data - softmax? ####
-setwd(root_results)
-load('real_data_fit_softmax_ID17016_2024_09_05.RData')
-
-plot_real_results(res$sim_list$data_list, res$sim_list$stan_fit, CV_pred = res$sim_list$CV_pred)
-
-#
-#### Results 9/3/2024 - Negative binomial real data ####
-load('results/real_data_results/real_data_fit_2024_09_03(1).RData')
-
-plot_real_results(res$sim_list$data_list, res$sim_list$stan_fit, CV_pred = res$sim_list$CV_pred)
-
-#
-#### Results 8/30/2024 - Negative binomial with resampled phi ####
-setwd(root_results)
-setwd('simulated_results/')
-files <- grep('08_29', dir(), value = T)
-
-out_name <- sprintf('../Figures/08292024_%s_resampled_phi.png', stringr::str_match(files, 'simulation_(.*?)_negbin')[2])
-generate_metrics_list(files) %>%
-  plot_metrics(include_MAP_rank = F) #%>%
-  #ggsave(., filename = out_name, height = 8, width = 6)
-
-# ^ NEED TO CHECK ABOUT THE METRICS OF COVERAGE 
-
-#
-#### Results 8/26/2024 - Negative binomial ####
-setwd(root_results)
-files <- grep('08_23', dir(root_results), value = T)
-comparison <- 'simulation_softmax_normal_3models_CV0_ID769482_2024_05_16/'
-compare_parameters(comparison, files[1])
-
-# making all the plots!
-for(i in 1:length(files)){
-  out_name <- sprintf('../Figures/08232024_%s.png', stringr::str_match(files[i], 'simulation_(.*?)_negbin')[2])
-  generate_metrics_list(files[i]) %>%
-    plot_metrics(include_MAP_rank = T) %>%
-    ggsave(., filename = out_name, height = 8, width = 6)
-}
-
-
-#
-#### Results 8/07/2024 - Lower sigma2 values ####
-setwd(root_results)
-files <- grep('08_06', dir(root_results), value = T)
-comparison <- 'simulation_softmax_normal_3models_CV0_ID769482_2024_05_16/'
-compare_parameters(comparison, files[1])
-compare_parameters(files[1], files[2])
-
-# making all the plots!
-for(i in 1:length(files)){
-  out_name <- sprintf('../Figures/08062024_%s.png', stringr::str_match(files[i], 'simulation_(.*?)_normal')[2])
-  generate_metrics_list(files[i]) %>%
-    plot_metrics(include_MAP_rank = T) %>%
-    ggsave(., filename = out_name, height = 8, width = 6)
-  
-}
-
-load("simulation_sigma2eq25_rho03_direct_est_normal_3models_CV10_ID203001_2024_08_06/sim_results_1.RData")
-tmp <- res_lst[[1]]$sim_list[[1]]
-process_results(tmp$data_list, tmp$stan_fit, ESS = F, likelihoods = F, stan_fit_quantiles = T)
-# ugh this is a pain in the butt.
-
-for(i in 1:length(files)){
-  load(dir(files[i], full.names = T)[1])
-  tmp <- res_lst[[1]]$sim_list[[1]]
-  out_name <- sprintf('../Figures/08062024_%s.png', stringr::str_match(files[i], 'simulation_(.*?)_normal')[2])
-  print(out_name)
-  print(tmp$stan_fit[,1])
-}
-
-#
-#### Results 6/05/2024 - *ICAR* with different true rho values ####
-setwd(root_results)
-recent_files(l = 6)
-
-direct_rho03 <- 'simulation_fixedrho099_rho03_direct_est_normal_3models_CV10_ID986502_2024_06_04/'
-comparison <- 'simulation_softmax_normal_3models_CV0_ID769482_2024_05_16/'
-compare_parameters(direct_rho03, comparison)
-
-direct_rho07 <- 'simulation_fixedrho099_rho07_direct_est_normal_3models_CV10_ID890724_2024_06_04/'
-direct_rho099 <- 'simulation_fixedrho099_rho099_direct_est_normal_3models_CV10_ID436361_2024_06_04/'
-softmax_rho03 <- 'simulation_fixedrho099_rho03_softmax_normal_3models_CV10_ID723759_2024_06_04/'
-softmax_rho07 <- 'simulation_fixedrho099_rho07_softmax_normal_3models_CV10_ID342875_2024_06_04/'
-softmax_rho099 <- 'simulation_fixedrho099_rho099_softmax_normal_3models_CV10_ID987269_2024_06_04/'
-
-generate_metrics_list(direct_rho03) %>%
-  plot_metrics(include_MAP_rank = T) %>%
-  ggsave(., filename = '../Figures/06052024_direct_est_rho03_fixedrho099.png', height = 8, width = 6)
-
-generate_metrics_list(direct_rho07) %>%
-  plot_metrics(include_MAP_rank = T) %>%
-  ggsave(., filename = '../Figures/06052024_direct_est_rho07_fixedrho099.png', height = 8, width = 6)
-
-generate_metrics_list(direct_rho099) %>%
-  plot_metrics(include_MAP_rank = T) %>%
-  ggsave(., filename = '../Figures/06052024_direct_est_rho099_fixedrho099.png', height = 8, width = 6)
-
-generate_metrics_list(softmax_rho03) %>%
-  plot_metrics(include_MAP_rank = T) %>%
-  ggsave(., filename = '../Figures/06052024_softmax_rho03_fixedrho099.png', height = 8, width = 6)
-
-generate_metrics_list(softmax_rho07) %>%
-  plot_metrics(include_MAP_rank = T) %>%
-  ggsave(., filename = '../Figures/06052024_softmax_rho07_fixedrho099.png', height = 8, width = 6)
-
-generate_metrics_list(softmax_rho099) %>%
-  plot_metrics(include_MAP_rank = T) %>%
-  ggsave(., filename = '../Figures/06052024_softmax_rho099_fixedrho099.png', height = 8, width = 6)
-
-
-#
-#### Results 5/20/2024 - means = 0,0,0 ####
-setwd(root_results)
-recent_files()
-
-mean0 <- 'simulation_mean0_softmax_normal_3models_CV20_ID612954_2024_05_20/'
-comparison <- 'simulation_softmax_normal_3models_CV0_ID769482_2024_05_16/'
-compare_parameters(mean0, comparison)
-
-p_mean0 <- generate_metrics_list(mean0) %>%
-  plot_metrics()
-ggsave(plot = p_mean0, filename = '../Figures/05202024_softmax_CV20_means0.png', height = 8, width = 6)
-
-#
-#### Results 5/20/2024 - rho = 0.99 ####
-setwd(root_results)
-recent_files()
-
-folder_softmax_rho099 <- 'simulation_rho099_softmax_normal_3models_CV0_ID956416_2024_05_17/'
-folder_DE_rho099 <- 'simulation_rho099_direct_est_normal_3models_CV0_ID310314_2024_05_17/'
-folder_compare <- 'simulation_rho07_direct_est_normal_3models_CV20_ID832432_2024_05_16/'
-compare_parameters(folder_softmax_rho099, folder_compare)
-compare_parameters(folder_softmax_rho099, folder_DE_rho099)
-# good
-
-metrics_softmax_rho099 <- generate_metrics_list(folder_softmax_rho099)
-p_softmax_rho099 <- plot_metrics(metrics_softmax_rho099)
-ggsave(plot = p_softmax_rho099, filename = '../Figures/05202024_softmax_CV0_rho099.png', height = 8, width = 6)
-
-metrics_DE_rho099 <- generate_metrics_list(folder_DE_rho099)
-p_DE_rho099 <- plot_metrics(metrics_DE_rho099)
-ggsave(plot = p_DE_rho099, filename = '../Figures/05202024_direct_est_CV0_rho099.png', height = 8, width = 6)
-
-#
-#### Results 5/17/2024 ####
-setwd(root_results)
-recent_files()
-
-folder_DE_CV0 <- 'simulation_direct_est_normal_3models_CV0_ID689308_2024_05_16/'
-folder_softmax_CV0 <- 'simulation_softmax_normal_3models_CV0_ID769482_2024_05_16/'
-folder_DE_rho07 <- 'simulation_rho07_direct_est_normal_3models_CV20_ID832432_2024_05_16/'
-folder_softmax_rho07 <- 'simulation_rho07_softmax_normal_3models_CV20_ID431503_2024_05_16/'
-
-compare_parameters(folder_DE_rho07, folder_DE_CV0)
-compare_parameters(folder_softmax_rho07, folder_DE_CV0)
-# good.
-
-metrics_DE_CV0 <- generate_metrics_list(folder_DE_CV0)
-p_DE_CV0 <- plot_metrics(metrics_DE_CV0)
-ggsave(plot = p_DE_CV0, filename = '../Figures/05162024_direct_est_CV0.png', height = 8, width = 6)
-
-metrics_softmax_CV0 <- generate_metrics_list(folder_softmax_CV0)
-p_softmax_CV0 <- plot_metrics(metrics_softmax_CV0)
-ggsave(plot = p_softmax_CV0, filename = '../Figures/05162024_softmax_CV0.png', height = 8, width = 6)
-
-metrics_DE_rho07 <- generate_metrics_list(folder_DE_rho07)
-p_DE_rho07 <- plot_metrics(metrics_DE_rho07)
-ggsave(plot = p_DE_rho07, filename = '../Figures/05162024_direct_est_rho07.png', height = 8, width = 6)
-
-metrics_softmax_rho07 <- generate_metrics_list(folder_softmax_rho07)
-p_softmax_rho07 <- plot_metrics(metrics_softmax_rho07)
-ggsave(plot = p_softmax_rho07, filename = '../Figures/05162024_softmax_rho07.png', height = 8, width = 6)
-
-#
-#### Results 5/15/2024 ####
-setwd(root_results)
-folder_DE_K10 <- 'simulation_direct_est_normal_3models_CV10_ID660099_2024_05_14/'
-metrics_DE_K10 <- generate_metrics_list(folder_DE_K10)
-p_DE_K10 <- plot_metrics(metrics_DE_K10)
-ggsave(plot = p_DE_K10, filename = '../Figures/05152024_direct_est_CV10.png', height = 8, width = 6)
-
-folder_DE_K20 <- 'simulation_direct_est_normal_3models_CV20_ID365609_2024_05_14/'
-metrics_DE_K20 <- generate_metrics_list(folder_DE_K20, debug_mode = T)
-p_DE_K20 <- plot_metrics(metrics_DE_K20)
-ggsave(plot = p_DE_K20, filename = '../Figures/05152024_direct_est_CV20.png', height = 8, width = 6)
-
-folder_DE_K0 <- 'simulation_direct_est_normal_3models_CV0_ID862997_2024_05_14/'
-metrics_DE_K0 <- generate_metrics_list(folder_DE_K0, debug_mode = T)
-p_DE_K0 <- plot_metrics(metrics_DE_K0)
-ggsave(plot = p_DE_K0, filename = '../Figures/05152024_direct_est_CV0.png', height = 8, width = 6)
-
-folder_softmax_K10 <- 'simulation_softmax_normal_3models_CV10_ID958515_2024_05_15/'
-metrics_softmax_K10 <- generate_metrics_list(folder_softmax_K10)
-p_softmax_K10 <- plot_metrics(metrics_softmax_K10)
-ggsave(plot = p_softmax_K10, filename = '../Figures/05152024_softmax_CV10.png', height = 8, width = 6)
-
-folder_softmax_K20 <- 'simulation_softmax_normal_3models_CV20_ID999614_2024_05_15/'
-metrics_softmax_K20 <- generate_metrics_list(folder_softmax_K20)
-p_softmax_K20 <- plot_metrics(metrics_softmax_K20)
-ggsave(plot = p_softmax_K20, filename = '../Figures/05152024_softmax_CV20.png', height = 8, width = 6)
-
-#folder_softmax_K0 <- 'simulation_softmax_normal_3models_CV0_ID900288_2024_05_14/'
-metrics_softmax_K0 <- generate_metrics_list(folder_softmax_K0)
-p_softmax_K0 <- plot_metrics(metrics_softmax_K0)
-ggsave(plot = p_softmax_K0, filename = '../Figures/05152024_softmax_CV0.png', height = 8, width = 6)
-
-#
-#### Results 5/13/2024 ####
-folder_K10 <- 'simulation_direct_est_normal_3models_CV10_ID512833_2024_05_10'
-metrics_K10 <- generate_metrics_list(folder_K10)
-p_K10 <- plot_metrics(metrics_K10)
-
-folder_K20 <- 'simulation_direct_est_normal_3models_CV20_ID915154_2024_05_10'
-metrics_K20 <- generate_metrics_list(folder_K20)
-p_K20 <- plot_metrics(metrics_K20)
-
-folder_LOOCV <- 'simulation_direct_est_normal_3models_CV0_ID723970_2024_05_10'
-metrics_LOOCV <- generate_metrics_list(folder_LOOCV)
-p_LOOCV <- plot_metrics(metrics_LOOCV)
-
-#### Checking if u's and phi's stay the same across simulations. ####
-setwd(root_results)
-load('softmax_tau21_tauprior11_CV5_05082024/sim_results_1.RData')
-
-df1 = res_lst$sim_list[[1]]$data_list$data
-u1 = res_lst$sim_list[[1]]$data_list$u_true
-params1 = params
-
-load('softmax_tau21_tauprior11_CV5_05082024/sim_results_2.RData')
-
-df2 = res_lst$sim_list[[1]]$data_list$data
-u2 = res_lst$sim_list[[1]]$data_list$u_true
-params2 = params
-
-sum(df1$y)
-sum(df2$y)
-# dif y's
-
-sum(df1$y2)
-sum(df2$y2)
-# dif y2's
-
-sum(u1[,1])
-sum(u2[,1])
-# same u's
-
-
-
-
-
-
+library(dplyr)
+library(tidyverse)
+library(rstan)
+library(ggplot2)
+library(cowplot)
+
+# set working directory
+if(file.exists('C:/Users/Admin-Dell')){
+  root_dir = 'C:/Users/Admin-Dell'
+}else{
+  root_dir = 'C:/Users/nickl'
+}
+root_results <- sprintf('%s/Dropbox/Academic/HSPH/Research/Population Estimation/Results/',
+                        root_dir)
+
+root_git <- sprintf('%s/Documents/github_projects/pop_ensemble/', 
+                                  root_dir)
+
+setwd(root_git)
+
+# load extra functions
+source('code/extra_functions_CAR.R')
+
+#### 3/13/2025: Debugging AIAN SM alpha density results ####
+setwd(root_results)
+setwd('real_data')
+#
+
+# Try running with a higher adapt delta?
+
+# look at the pairs() to see if there are strong correlations between parameters.
+
+mcmc_parcoord(as.array(fit), pars = c("rho", "tau2", "theta"))
+library(bayesplot)
+
+check_hmc_diagnostics(fit)
+
+fit <- res$sim_list$stan_fit
+load('real_data_fit_aian_softmax_alpha_cv10_pepfulldensity_ID17611_2025_01_15.RData')
+#### 3/17/2025: Make simulation results figures and tables ####
+setwd(root_results)
+setwd('simulated_results/')
+files <- grep('2025_03_13', dir(), value = T)
+
+results_list <- lapply(files, function(f){
+  generate_metrics_list(f)})
+
+warning('Hardcoding names of results - make sure they match')
+names(results_list) <- c('DE_rho03', 'SM_rho03', 'DE_rho099', 'SM_rho099')
+
+### Getting u-rank scores 
+{
+  # pull out the u-rank of each file
+  u_rank_scores <- lapply(results_list, function(xx){
+    rank <- colMeans(sapply(xx$metrics_list, function(yy) yy[['rank_equal']]))
+    rank
+  })
+  
+  # Define LaTeX-style expressions for x-axis labels
+  group_labels <- c(
+    "SM_rho03" = expression(SM ~ rho == 0.3),
+    "SM_rho099" = expression(SM ~ rho == 0.99),
+    "DE_rho03" = expression(DE ~ rho == 0.3),
+    "DE_rho099" = expression(DE ~ rho == 0.99)
+  )
+  
+  # Convert list to a tidy data frame
+  df <- u_rank_scores %>%
+    enframe(name = "Group", value = "Values") %>%
+    unnest(Values)
+  df$Group <- factor(df$Group, levels = names(group_labels))  # Ensure correct ordering
+  
+  # Compute the 2.5%, 50% (median), and 97.5% quantiles for each group
+  df_summary <- df %>%
+    group_by(Group) %>%
+    summarise(
+      lowest = min(Values),
+      lower = quantile(Values, 0.025),   # 2.5th percentile
+      middle = quantile(Values, 0.50),  # Median (50th percentile)
+      upper = quantile(Values, 0.975),   # 97.5th percentile
+      highest = max(Values),
+      .groups = "drop"
+    )
+  
+  # Create the customized boxplot
+  ggplot(df, aes(x = Group, y = Values)) +
+    # Use geom_segment() for whiskers
+    geom_segment(data = df_summary, aes(x = Group, xend = Group, y = lowest, yend = highest), color = "black") +
+    # Use geom_crossbar() to create the box
+    geom_crossbar(data = df_summary, aes(x = Group, ymin = lower, y = middle, ymax = upper), fill = "white", color = "black") +
+    # Add a horizontal reference line at y = 1/6
+    geom_hline(yintercept = 1/6, linetype = "dashed", color = "red") +
+    # Clean theme
+    theme_minimal() +
+    labs(x = NULL, y = "u-rank within simulation run", title = NULL) +
+    scale_x_discrete(labels = group_labels) +  # Apply LaTeX-style labels
+    theme(axis.text.x = element_text(angle = 45, hjust = 1, size = 12),
+          legend.position = "none")  # Remove legend
+  
+  ggsave(filename = '../../Figures/03172025_urank_boxplot.png', height = 5, width = 7)
+}
+
+### Making the table metrics 
+{
+  # Function to compute median and 95% quantiles
+  summary_stats <- function(vec) {
+    q_values <- quantile(vec, probs = c(0.025, 0.975), na.rm = TRUE)
+    
+    return(c(
+      median = median(vec, na.rm = TRUE),
+      Q2.5 = unname(q_values[1]),  # Ensure it doesn't inherit unwanted names
+      Q97.5 = unname(q_values[2])
+    ))
+  }
+  
+  all_sim_results <- lapply(results_list, function(xx){
+    metrics_list <- xx$metrics_list
+    
+    # Extract numeric metrics
+    MAPE_train <- sapply(metrics_list, function(x) x$MAPE_train)
+    MAPE_CV <- sapply(metrics_list, function(x) x$MAPE_CV)
+    MAE_train <- sapply(metrics_list, function(x) x$MAE_train)
+    MAE_CV <- sapply(metrics_list, function(x) x$MAE_CV)
+    median_int_width_train <- sapply(metrics_list, function(x) x$median_int_width_train)
+    median_int_width_CV <- sapply(metrics_list, function(x) x$median_int_width_CV)
+    
+    # Compute proportion of TRUE values for Boolean vectors
+    CP_95_train <- sapply(metrics_list, function(x) mean(x$CP_95_train, na.rm = TRUE))
+    CP_90_train <- sapply(metrics_list, function(x) mean(x$CP_90_train, na.rm = TRUE))
+    CP_95_CV <- sapply(metrics_list, function(x) mean(x$CP_95_CV, na.rm = TRUE))
+    CP_90_CV <- sapply(metrics_list, function(x) mean(x$CP_90_CV, na.rm = TRUE))
+    
+    # Compute summary statistics for all extracted values
+    final_results <- list(
+      MAPE_train = summary_stats(MAPE_train),
+      MAPE_CV = summary_stats(MAPE_CV),
+      MAE_train = summary_stats(MAE_train),
+      MAE_CV = summary_stats(MAE_CV),
+      median_int_width_train = summary_stats(median_int_width_train),
+      median_int_width_CV = summary_stats(median_int_width_CV),
+      CP_95_train = summary_stats(CP_95_train),
+      CP_90_train = summary_stats(CP_90_train),
+      CP_95_CV = summary_stats(CP_95_CV),
+      CP_90_CV = summary_stats(CP_90_CV)
+    )
+    
+    final_results
+  })
+  
+  generate_latex_values <- function(data_list, coverage = 95, digits = 2) {
+    # Validate input
+    if (!coverage %in% c(90, 95)) stop("Coverage must be 90 or 95.")
+    
+    # Define custom order for models: SM should come before DE
+    model_order <- c("SM", "DE")
+    
+    # Define custom order for dataset type: Train should come before CV
+    dataset_order <- c("train", "CV")
+    
+    # Initialize a list to store row data before sorting
+    rows_list <- list()
+    
+    # Check for names.
+    if(is.null(names(data_list))){
+      stop('data list inputted needs to be named.')
+    }
+    
+    # Iterate through each simulation run
+    for (sim_name in names(data_list)) {
+      sim_data <- data_list[[sim_name]]
+      
+      # Extract the prefix (e.g., "DE" or "SM") and rho value
+      split_name <- strsplit(sim_name, "_rho")[[1]]
+      model_name <- split_name[1]  # "DE" or "SM"
+      rho_value <- ifelse(split_name[2] == '03', 0.3,
+                          ifelse(split_name[2] == '099', 0.99, NA))  # Convert rho to numeric for sorting
+      
+      # Format the first column for LaTeX: "DE, $\rho=0.3$"
+      latex_name <- paste0(model_name, ", $\\rho=", rho_value, "$")
+      
+      # Iterate over Train and CV
+      for (type in c("train", "CV")) {
+        # Determine variable names
+        MAPE_var <- paste0("MAPE_", type)
+        MAE_var <- paste0("MAE_", type)
+        CP_var <- paste0("CP_", coverage, "_", type)
+        width_var <- paste0("median_int_width_", type)
+        
+        # Extract and round values
+        MAPE <- round(sim_data[[MAPE_var]], digits)
+        MAE <- round(sim_data[[MAE_var]], digits)
+        CP <- round(sim_data[[CP_var]], digits)
+        width <- round(sim_data[[width_var]], digits)
+        
+        # Format as "median (Q2.5, Q97.5)"
+        MAPE_str <- paste0(MAPE["median"], " (", MAPE["Q2.5"], ", ", MAPE["Q97.5"], ")")
+        MAE_str <- paste0(MAE["median"], " (", MAE["Q2.5"], ", ", MAE["Q97.5"], ")")
+        CP_str <- paste0(CP["median"], " (", CP["Q2.5"], ", ", CP["Q97.5"], ")")
+        width_str <- paste0(width["median"], " (", width["Q2.5"], ", ", width["Q97.5"], ")")
+        
+        # Store row data in a list for sorting
+        rows_list <- append(rows_list, list(
+          data.frame(model_name = model_name, rho = rho_value, type = type, 
+                     row_text = paste(latex_name, type, MAPE_str, MAE_str, CP_str, width_str, sep = " & "))
+        ))
+      }
+    }
+    
+    # Convert list to data frame
+    rows_df <- do.call(rbind, rows_list)
+    
+    # Convert factors to enforce sorting order
+    rows_df$model_name <- factor(rows_df$model_name, levels = model_order)  # SM first, then DE
+    rows_df$type <- factor(rows_df$type, levels = dataset_order)  # Train first, then CV
+    
+    # Order rows: SM first, then ascending rho, then Train before CV
+    rows_df <- rows_df[order(rows_df$model_name, rows_df$rho, rows_df$type), ]
+    
+    # Extract ordered LaTeX rows
+    output_lines <- rows_df$row_text
+    
+    return(output_lines)
+  }
+  
+  latex_rows <- generate_latex_values(data_list = all_sim_results, coverage = 95, digits = 2)
+  cat(paste(latex_rows, collapse = " \\\\\n"))
+}
+#
+#### 1/21/2025: Make chloropleth plots of the results ####
+setwd(root_results)
+setwd('real_data/')
+load('real_data_fit_directest_cv10_interceptonly_ID81515_2025_01_15.RData')
+
+# stan_out <- extract(res$sim_list$stan_fit)
+
+data_list = res$sim_list$data_list
+N = nrow(data_list$data)
+models <- params$models
+stan_summary <- res$sim_list$stan_summary$summary
+u_est <- as.data.frame(matrix(0, nrow = N, ncol = length(models)))
+colnames(u_est) <- models
+for(i in 1:length(models)){
+  ind = grep(sprintf('^u\\[[0-9]*,%s\\]', i), rownames(stan_summary))
+  u_est[,i] <- stan_summary[ind,'50%']
+}
+u_est$index = 1:N
+
+# Bring back in county fips codes.
+u_est$GEOID <- data_list$data$GEOID
+
+# get county shapefiles.
+counties <- tigris::counties(cb = TRUE, year = 2020, class = "sf")
+
+# Load state boundaries.
+states <- tigris::states(cb = TRUE, year = 2020, class = "sf")
+
+merged_df <- merge(counties, u_est, by = 'GEOID')
+merged_df$outcome <- merged_df$pep
+
+p1 <- ggplot(data = merged_df) +
+  geom_sf(aes(fill = outcome), color = NA) +
+  geom_sf(data = states, fill = NA, color = "black", size = 0.5) + 
+  scale_fill_gradient2(
+    low = "blue",
+    mid = "white",
+    high = "red",
+    midpoint = 0.97, # Centering the scale around 1
+    limits = c(0.83, 1.07), # Adjusting to your data range
+    na.value = "white"
+  ) +
+  theme_minimal() +
+  coord_sf(xlim = c(-130, -65), ylim = c(24, 50)) +
+  labs(fill = "PEP Weight") +
+  theme(
+    axis.text = element_blank(),
+    axis.ticks = element_blank(),
+    panel.grid = element_blank()
+  )
+
+ggsave(p1, file = '../../Figures/01152025_pep_estimates_chloropleth_directest_cv10_interceptonly.png',
+       width = 10, height = 5)
+
+## Other code for density plotting
+if(F){
+  # convert estimates to long
+  u_est_long <- tidyr::gather(u_est, key = model, value = u_median_est, -index)
+  
+  # plot 'em
+  p_u <- ggplot(u_est_long, aes(x = u_median_est)) + 
+    geom_density() + 
+    facet_wrap(~model, scales = 'free') + 
+    xlab('estimate') + 
+    ylab('density') + 
+    theme(axis.text.y = element_blank()) +
+    ggtitle('u estimates')
+}
+
+
+#
+#### 1/21/2025: Make weight density plots ####
+setwd(root_results)
+setwd('real_data/')
+#load('real_data_fit_directest_cv10_interceptonly_ID81515_2025_01_15.RData')
+load('real_data_fit_softmax_alpha_cv10_density_ID77695_2025_01_15')
+
+p1 <- plot_real_results(data_list = res$sim_list$data_list,
+                        stan_fit = res$sim_list$stan_fit,
+                        stan_summary = res$sim_list$stan_summary$summary,
+                        models = params$models,
+                        CV_pred = res$sim_list$CV_pred, rhats = F,
+                        alpha_estimates = F,
+                        ESS = F, rho_estimates = F, tau2_estimates = F, 
+                        sigma2_estimates = F, theta_estimates = F, phi_estimates = F,
+                        pairwise_phi_estimates = F, y_estimates = F, metrics_values = F, beta_estimates = F)
+# inspect plot. How is it?
+# ggsave(p1, file = '../../Figures/01152025_u_estimates_directest_cv10_interceptonly.png', width = 6, height = 3)
+ggsave(p1, file = '../../Figures/01152025_u_estimates_softmax_alpha_density_cv10.png', width = 6, height = 3)
+
+#
+#### 1/20/2025: All the recent results! ####
+make_table_line <- function(metric, cols = c('dataset','MAPE', 'MAE', 'CP.95', 'med_int')){
+  res <- apply(metric, 1, function(xx){
+    paste(xx[cols], collapse = ' & ')
+  })
+  return(res)
+}
+
+
+setwd(root_results)
+setwd('real_data/')
+recent_files(2)
+files <- grep('2025_01_15', dir(), value = T)
+ind_aian <- grep('aian', files)
+files_full <- files[-ind_aian]
+files_aian <- files[ind_aian]
+
+### Full model
+plots <- list()
+metrics <- list()
+file_names <- c()
+
+for (i in seq_along(files_full)) {
+  print(i)
+  print(files_full[i])
+  tryCatch({
+    load(files_full[i])
+    stan_fit <-  res$sim_list$stan_fit
+    if(dim(stan_fit)[1]*dim(stan_fit)[2] > 10000){
+      print('skipping because dim(stan_fit) = ')
+      print(dim(stan_fit))
+      next
+    }
+    res <- just_metrics(
+      data_list = res$sim_list$data_list,
+      stan_fit = res$sim_list$stan_fit,
+      stan_summary = res$sim_list$stan_summary$summary,
+      models = params$models,
+      CV_pred = res$sim_list$CV_pred
+    )
+    plots <- append(plots, list(res$plot))
+    metrics <- append(metrics, list(res$metrics))
+    file_names <- c(file_names, files_full[i])
+  }, error = function(e) {
+    cat("Error in file:", files_full[i], "\n")
+    cat("Error message:", e$message, "\n")
+  })
+}
+# real_data_fit_softmax_alpha_cv10_density_ID77695_2025_01_15.RData had 17/1000 divergence. IGNORING, though this could be an issue.
+# real_data_fit_softmax_alpha_density_20172018_ID59308_2025_01_15.RData had 176/1000 divergence!!
+# real_data_fit_softmax_alpha_density_2018only_ID54737_2025_01_15.RData had 63/1000 divergence.
+
+names(metrics) <- file_names
+CV_MAE <- sapply(metrics, function(tmp){ tmp[2,'MAE']})
+CV_MAPE <- sapply(metrics, function(tmp){ tmp[2,'MAPE']})
+MAE_ord <- order(CV_MAE)
+metrics[MAE_ord]
+# save(plots, metrics, files_full, file = '../01202025_full_population_metrics_CVand5models.RData')
+load('../01202025_full_population_metrics_CVand5models.RData')
+
+
+### AIAN model
+plots_aian <- list()
+metrics_aian <- list()
+file_names_aian <- c()
+
+for (i in seq_along(files_aian)) {
+  print(i)
+  print(files_aian[i])
+  tryCatch({
+    load(files_aian[i])
+    stan_fit <-  res$sim_list$stan_fit
+    if(dim(stan_fit)[1]*dim(stan_fit)[2] > 10000){
+      print('skipping because dim(stan_fit) = ')
+      print(dim(stan_fit))
+      next
+    }
+    res <- just_metrics(
+      data_list = res$sim_list$data_list,
+      stan_fit = res$sim_list$stan_fit,
+      stan_summary = res$sim_list$stan_summary$summary,
+      models = params$models,
+      CV_pred = res$sim_list$CV_pred
+    )
+    plots_aian <- append(plots_aian, list(res$plot))
+    metrics_aian <- append(metrics_aian, list(res$metrics))
+    file_names_aian <- c(file_names_aian, files_aian[i])
+  }, error = function(e) {
+    cat("Error in file:", files_aian[i], "\n")
+    cat("Error message:", e$message, "\n")
+  })
+}
+# real_data_fit_aian_softmax_alpha_pepfulldensity_2018only_ID88033_2025_01_15.RData had 278/1000 divergences!
+# real_data_fit_aian_softmax_alpha_pepfulldensity_20182019_ID48754_2025_01_15.RData had 374/1000 divergences!
+# real_data_fit_aian_softmax_alpha_pepfulldensity_20172018_ID60604_2025_01_15.RData had 366/1000 divergences!
+# real_data_fit_aian_softmax_alpha_cv10_pepfulldensity_ID17611_2025_01_15.RData had 300/1000 divergences!
+# the first four had 2-8 divergences.
+
+names(metrics_aian) <- file_names_aian
+CV_MAE <- sapply(metrics_aian, function(tmp){ tmp[2,'MAE']})
+CV_MAPE <- sapply(metrics_aian, function(tmp){ tmp[2,'MAPE']})
+MAE_ord_aian <- order(CV_MAE)
+metrics_aian[MAE_ord_aian]
+save(plots_aian, metrics_aian, files_full, file = '../01202025_aianmetrics_CVand5models.RData')
+
+
+
+#
+#### 1/13/2025: Getting metrics for all results - full pop and AIAN ####
+setwd(root_results)
+setwd('real_data/')
+
+files_full <- dir()[-grep('aian', dir(), ignore.case = T)]
+
+plotz <- list()
+metricz <- list()
+file_names <- c()
+
+for (i in seq_along(files_full)) {
+  print(i)
+  print(files_full[i])
+  tryCatch({
+    load(files_full[i])
+    if(params$dataset == 'aian'){next} # didnt originally have this but it seems important.
+    stan_fit <-  res$sim_list$stan_fit
+    if(dim(stan_fit)[1]*dim(stan_fit)[2] > 10000){
+      print('skipping because dim(stan_fit) = ')
+      print(dim(stan_fit))
+      next
+    }
+    res <- just_metrics(
+      data_list = res$sim_list$data_list,
+      stan_fit = res$sim_list$stan_fit,
+      stan_summary = res$sim_list$stan_summary$summary,
+      models = params$models,
+      CV_pred = res$sim_list$CV_pred
+    )
+    plotz <- append(plotz, list(res$plot))
+    metricz <- append(metricz, list(res$metrics))
+    file_names <- c(file_names, files_full[i])
+  }, error = function(e) {
+    cat("Error in file:", files_full[i], "\n")
+    cat("Error message:", e$message, "\n")
+  })
+}
+# real_data_fit_softmax_alpha_interceptonly_ID24617_2024_11_12.RData had 2.6% divergence. N bueno
+# save the raw results. 
+save(plotz, metricz, file_names, file = '../01092025_full_population_metrics.RData')
+# save the plot! Extra long, of course.
+p1 <- plot_grid(plotlist = plotz, ncol = 1, labels = file_names)
+
+# get order of CV MAE
+names(metricz) <- file_names
+CV_MAE <- sapply(metricz, function(tmp){ tmp[2,'MAE']})
+CV_MAPE <- sapply(metricz, function(tmp){ tmp[2,'MAPE']})
+MAE_ord <- order(CV_MAE)
+
+# look at them all.
+metricz[MAE_ord]
+
+# now do this for aian
+{
+files_aian <- dir()[grep('aian', dir(), ignore.case = T)]
+
+plotz_aian <- list()
+metrics_aian <- list()
+file_names_aian <- c()
+
+for (i in seq_along(files_aian)) {
+  print(i)
+  print(files_aian[i])
+  tryCatch({
+    load(files_aian[i])
+    res <- just_metrics(
+      data_list = res$sim_list$data_list,
+      stan_fit = res$sim_list$stan_fit,
+      stan_summary = res$sim_list$stan_summary$summary,
+      models = params$models,
+      CV_pred = res$sim_list$CV_pred
+    )
+    plotz_aian <- append(plotz_aian, list(res$plot))
+    metrics_aian <- append(metrics_aian, list(res$metrics))
+    file_names_aian <- c(file_names_aian, files_aian[i])
+  }, error = function(e) {
+    cat("Error in file:", files_aian[i], "\n")
+    cat("Error message:", e$message, "\n")
+  })
+}
+# "real_data_fit_softmax_preprocess_alpha_aian_ID97760_2024_10_28.RData" had 8/10k divergences.
+
+# "real_data_fit_aian_directest_preprocess_interceptonly_5models_ID55316_2025_01_03.RData" had 11/1000 divergences (maybe concerning)
+
+# save it!
+save(plotz_aian, metrics_aian, file_names_aian, file = '../01092025_AIAN_metrics.RData')
+}
+
+outcome_aian <- data.frame()
+for(i in seq_along(metrics_aian)){
+  extracted_text <- stringr::str_extract(file_names_aian[i], "(?<=fit_).*?(?=_ID)")
+  print(extracted_text)
+  tmp_df <- data.frame(model = rep(extracted_text, 2)) %>%
+    cbind(metrics_aian[[i]])
+  outcome_aian <- rbind(outcome_aian, tmp_df)
+}
+
+names(metrics_aian) <- file_names_aian
+CV_MAE <- sapply(metrics_aian, function(tmp){ tmp[2,'MAE']})
+CV_MAPE <- sapply(metrics_aian, function(tmp){ tmp[2,'MAPE']})
+MAE_ord <- order(CV_MAE)
+
+# look at them all.
+metrics_aian[MAE_ord]
+
+
+#
+
+#
+#### Results with ACS and PEP PCs - direct est ####
+setwd(root_results)
+setwd('real_data/')
+recent_files(2)
+
+file <- recent_files(1)$file
+
+for(f in file){
+  load(f)
+  #divergence_check(res)  
+  p1 <- plot_real_results(data_list = res$sim_list$data_list,
+                          stan_fit = res$sim_list$stan_fit,
+                          stan_summary = res$sim_list$stan_summary$summary,
+                          models = params$models,
+                          CV_pred = res$sim_list$CV_pred,
+                          alpha_estimates = F)
+  out_name <- sprintf('../../Figures/%s_%s_real_data.png',
+                      format(Sys.Date(), "%m%d%Y"), 
+                      sub(".*fit_(.*?)_ID.*", "\\1", f))
+  print(out_name)
+  ggsave(plot = p1, filename = out_name, height = 12, width = 7)
+}
+
+#
+#### Results with ACS and PEP 2018 and 2019 ####
+setwd(root_results)
+setwd('real_data/')
+recent_files(2)
+
+files <- recent_files(l = 2) %>%
+  pull(file)
+
+# save images of results
+for(f in files){
+  load(f)
+  #divergence_check(res)  
+  p1 <- plot_real_results(data_list = res$sim_list$data_list,
+                          stan_fit = res$sim_list$stan_fit,
+                          stan_summary = res$sim_list$stan_summary$summary,
+                          models = params$models,
+                          CV_pred = res$sim_list$CV_pred,
+                          alpha_estimates = F)
+  out_name <- sprintf('../../Figures/01052025_%s_real_data.png', sub(".*fit_(.*?)_ID.*", "\\1", f))
+  print(out_name)
+  #ggsave(plot = p1, filename = out_name, height = 12, width = 7)
+}
+
+# doing some error checking
+{
+load('real_data_fit_aian_directest_preprocess_interceptonly_5models_ID55316_2025_01_03.RData')
+
+#load('real_data_fit_softmax_preprocess_density_ID10231_2024_11_19.RData')
+
+fit <- res$sim_list$stan_fit
+stan_diag(fit)
+
+stan_diag(fit, info = 'sample')
+
+stan_diag(fit, info = 'stepsize')
+
+stan_diag(fit, info = 'treedepth')
+
+stan_diag(fit, info = 'divergence')
+
+check_divergences(fit)
+}
+#
+#### 1/3/2025: Theta results part 2 ####
+setwd(root_results)
+setwd('real_data/')
+
+# pull file names
+recent_files(l = 6)
+files <- recent_files(l = 3) %>%
+  pull(file)
+
+# save images of results
+for(f in files){
+  load(f)
+  p1 <- plot_real_results(data_list = res$sim_list$data_list,
+                          stan_fit = res$sim_list$stan_fit,
+                          stan_summary = res$sim_list$stan_summary$summary,
+                          CV_pred = res$sim_list$CV_pred,
+                          alpha_estimates = F)
+  out_name <- sprintf('../../Figures/01022025_AIAN_%s_real_data.png', sub(".*fit_(.*?)_ID.*", "\\1", f))
+  ggsave(plot = p1, filename = out_name, height = 12, width = 7)
+}
+
+# Done! Now inspect the results!
+
+#
+#### 1/2/2025: Fixed tau2 results and theta (?) results from last month ####
+setwd(root_results)
+files <- grep('11_22|11_26', dir('real_data', full.names = T), value = T)
+
+for(f in files){
+  load(f)
+  p1 <- plot_real_results(data_list = res$sim_list$data_list,
+                          stan_fit = res$sim_list$stan_fit,
+                          stan_summary = res$sim_list$stan_summary$summary,
+                          CV_pred = res$sim_list$CV_pred,
+                          alpha_estimates = F)
+  out_name <- sprintf('../Figures/01022025_AIAN_%s_real_data.png', sub(".*fit_(.*?)_ID.*", "\\1", f))
+  ggsave(plot = p1, filename = out_name, height = 12, width = 7)
+}
+
+#
+#### 11/21/2024: AIAN get results and make chloropleth maps ####
+setwd(root_results)
+
+## Organizing the results
+{
+files <- grep('aian', dir('real_data', full.names = T), value = T)
+# doing file 5 because it's not preprocessed.
+load(files[5])
+params$preprocess_scale
+
+df <- res$sim_list$data_list$data %>%
+  select(GEOID, state, census, acs, pep, wp)
+
+for(f in files){
+  load(f)
+  outcome_name = sprintf('AIAN_%s_%s_%s_%s',
+                      ifelse(params$use_softmax, 'softmax', 'directest'),
+                      ifelse(params$preprocess_scale, 'centering', 'NOcentering'),
+                      ifelse(params$alpha_variance_prior == -1, 'NOalpha','alpha'),
+                      ifelse(!is.null(params$fixed_effects), params$fixed_effects, 'noFE'))
+  print(f)
+  print(outcome_name)
+  print('----------------')
+  
+  # check that the GEOID is equal.
+  if(any(res$sim_list$data_list$data$GEOID != df$GEOID)){
+    stop('error - GEOIDs not equal.')
+  }
+  
+  # get the median!
+  if(!is.null(res$sim_list$stan_summary$summary)){
+    tmp <- summary(res$sim_list$stan_fit)$summary
+    out_col <- tmp[grep('y_pred', rownames(tmp)), '50%']
+  }else{
+    samples <- extract(res$sim_list$stan_fit, pars = "y_pred", permuted = TRUE)$y_pred
+    out_col <- apply(samples,2, median)
+  }
+  df[,outcome_name] <- out_col
+}
+
+save(df, file = 'AIAN_medians_11212024.RData')
+}
+
+## save names
+aian_names <- colnames(df[,7:14])
+colnames(df)[7:14] <- paste0('model', 1:8)
+
+## Getting the correlations and means.
+cor_matrix <- cor(df[,3:14])
+
+ggcorrplot::ggcorrplot(cor_matrix, lab = TRUE, lab_size = 3, colors = c("blue", "white", "red"))
+
+colMeans(df[,3:14])
+
+## Merging in mortality.
+setwd(root_git)
+load('data/AmericanIndian_COVID_Deaths_2020.RData')
+df2 <- merge(cvd, df)
+
+df2 %>% 
+  group_by(state) %>% 
+  summarize(n = n(), n_d = sum(AIAN_deaths)) %>% 
+  arrange(n)
+
+## Make chloropleth plots.
+AIAN_cvd <- df2 %>%
+  filter(state %in% c('Arizona','New Mexico','Colorado','Utah','Oklahoma'))
+
+# Create new columns for mortality rates
+for (i in 4:15) {
+  col_name <- paste0("mortality_rate_", names(AIAN_cvd)[i])
+  AIAN_cvd[[col_name]] <- AIAN_cvd$AIAN_deaths / AIAN_cvd[[i]]
+}
+
+# Inspect the updated dataset
+head(AIAN_cvd)
+
+# load the counties
+counties <- tigris::counties(cb = TRUE, year = 2020, class = "sf")
+
+# Get state boundaries for the year 2020
+states <- tigris::states(cb = TRUE, year = 2020, class = "sf") %>%
+  filter(NAME %in% AIAN_cvd$state)
+
+
+# Merge the shapefile with the mortality rates data
+merged_data <- merge(counties, AIAN_cvd, by = 'GEOID')  # Adjust FIPS column names if different
+
+# Create a list to store the plots
+plots <- list()
+
+# Generate plots for each mortality rate column
+for (i in 4:15) {
+  col_name <- paste0("mortality_rate_", names(AIAN_cvd)[i])
+  
+  # Create the plot
+  p <- ggplot(data = merged_data) +
+    geom_sf(aes(fill = !!sym(col_name))) +
+    geom_sf(data = states, fill = NA, color = "black") +
+    scale_fill_viridis_c() +
+    ggtitle(paste("Mortality Rate:", col_name)) +
+    theme_minimal()
+  
+  # Add the plot to the list
+  plots[[col_name]] <- p
+}
+
+library(patchwork)
+
+# Define global limits for the color scale
+range_values <- range(AIAN_cvd[ , paste0("mortality_rate_", names(AIAN_cvd)[4:15])], na.rm = TRUE)
+
+# Update plots with consistent color scale
+for (i in 4:15) {
+  col_name <- paste0("mortality_rate_", names(AIAN_cvd)[i])
+  plots[[col_name]] <- plots[[col_name]] +
+    scale_fill_viridis_c(limits = range_values)
+}
+
+# Combine all plots into a grid
+combined_plot <- wrap_plots(plots, ncol = 3)
+print(combined_plot)
+
+# save it
+setwd(root_results)
+ggsave("../Figures/mortality_chloropleth_11212024.png", combined_plot, width = 15, height = 10)
+
+#
+#### Fixed effects with covariates results ####
+setwd(root_results)
+
+# get the results files.
+files <- grep('11_12|11_18|11_19', dir('real_data', full.names = T), value = T)
+
+# cycle through and save results.
+for(f in files){
+  load(f)
+  plot_name = sprintf('../Figures/%s_%s_%s_%s_%s_11192024.png',
+                      ifelse(params$dataset == 'all', 'fullpop', 'AIAN'),
+                      ifelse(params$use_softmax, 'softmax', 'directest'),
+                      ifelse(params$preprocess_scale, 'centering', 'NOcentering'),
+                      ifelse(params$alpha_variance_prior == -1, 'NOalpha','alpha'),
+                      params$fixed_effects)
+  print(f)
+  print(plot_name)
+  print('----------------')
+  p1 <- plot_real_results(data_list = res$sim_list$data_list, 
+                          stan_fit = res$sim_list$stan_fit,
+                          stan_summary = res$sim_list$stan_summary$summary,
+                          CV_pred = res$sim_list$CV_pred,
+                          alpha_estimates = (params$alpha_variance_prior != -1))
+  ggsave(plot = p1, filename = plot_name, height = 14, width = 7)
+  
+}
+
+#
+#### COVID rates ####
+# Using our model 2020 estimates, census 2020 estimates, or PEP 2019 estimates, compute the COVID rates in all US counties for AIAN population in 2020.
+
+# Pull in covid data
+load('data/AmericanIndian_COVID_Deaths_2020.RData')
+
+make_chloropleth_plot(cvd, 'AIAN_deaths')
+
+#
+#### Chloropleth plots! ####
+setwd(root_results)
+load('real_data/real_data_fit_directest_interceptonly_ID70259_2024_11_12.RData')
+
+df<- res$sim_list$data_list$data
+val <- 'census'
+
+data <- merge(df, counties, by = 'GEOID')
+
+
+  #
+#### Intercept only results pt 2 ####
+setwd(root_results)
+load('real_data/real_data_fit_directest_interceptonly_ID70259_2024_11_12.RData')
+p1 <- plot_real_results(data_list = res$sim_list$data_list,
+                        stan_fit = res$sim_list$stan_fit,
+                        stan_summary = res$sim_list$stan_summary$summary,
+                        CV_pred = res$sim_list$CV_pred,
+                        alpha_estimates = F)
+ggsave(plot = p1, filename = '../Figures/11132024_fullpop_directest_interceptonly_real_data.png', height = 12, width = 7)
+tmp <- res$sim_list$stan_summary$summary
+tmp[grep('beta',rownames(tmp)),]
+# median -0.3, 0.6, 0.3
+
+load('real_data/real_data_fit_softmax_alpha_interceptonly_ID24617_2024_11_12.RData')
+p1 <- plot_real_results(data_list = res$sim_list$data_list,
+                        stan_fit = res$sim_list$stan_fit,
+                        stan_summary = res$sim_list$stan_summary$summary,
+                        CV_pred = res$sim_list$CV_pred,
+                        alpha_estimates = F)
+ggsave(plot = p1, filename = '../Figures/11132024_fullpop_softmax_alpha_interceptonly_real_data.png', height = 12, width = 7)
+tmp <- res$sim_list$stan_summary$summary
+tmp[grep('beta',rownames(tmp)),]
+# median -1.3, 2.9, -1.6
+
+#
+#### Intercept only results ####
+setwd(root_results)
+load('../real_data/real_data_fit_softmax_preprocess_alpha_interceptonly_ID45884_2024_11_12.RData')
+
+tt <- res$sim_list$stan_fit
+ss <- extract(tt)
+
+p1 <- plot_real_results(data_list = res$sim_list$data_list,
+                        stan_fit = res$sim_list$stan_fit,
+                        stan_summary = res$sim_list$stan_summary$summary,
+                        CV_pred = res$sim_list$CV_pred,
+                        alpha_estimates = F)
+
+#### Investigating US American Indian results ####
+# (1) Look at the distribution of alpha for PEP.
+# (2) Look at a single prediction from a single high alpha value - is it correct?
+
+setwd(root_results)
+load('../real_data/real_data_fit_softmax_preprocess_alpha_aian_ID97760_2024_10_28.RData')
+
+tt <- params$raw_data$data
+head(tt)
+colMeans(tt[,3:6])
+# Ah yes the preprocessing occurs within the fitting function, so the preprocessed data is not saved.
+
+tt <- res$sim_list$stan_fit
+alpha <- extract(tt, 'alpha')[[1]]
+colMeans(alpha)
+apply(alpha, 2, median)
+# what? Wtf is being plotted? Ah it was tau2. Dingus.
+
+#
+#### Results on US American Indian - four dif. models ####
+setwd(root_results)
+setwd('../')
+
+# softmax
+load('real_data/real_data_fit_softmax_aian_ID82309_2024_10_28.RData')
+p1 <- plot_real_results(res$sim_list$data_list, res$sim_list$stan_fit, CV_pred = res$sim_list$CV_pred, alpha_estimates = F)
+ggsave(plot = p1, filename = '../Figures/10312024_AmericanIndianAN_softmax_real_data.png', height = 12, width = 7)
+
+
+# softmax alpha
+load('real_data/real_data_fit_softmax_alpha_aian_ID7045_2024_10_28.RData')
+p1 <- plot_real_results(res$sim_list$data_list, res$sim_list$stan_fit, CV_pred = res$sim_list$CV_pred, alpha_estimates = T)
+ggsave(plot = p1, filename = '../Figures/10312024_AmericanIndianAN_softmax_alpha_real_data.png', height = 12, width = 7)
+
+# softmax preprocess
+load('real_data/real_data_fit_softmax_preprocess_aian_ID41695_2024_10_28.RData')
+p1 <- plot_real_results(res$sim_list$data_list, res$sim_list$stan_fit, CV_pred = res$sim_list$CV_pred, alpha_estimates = F)
+ggsave(plot = p1, filename = '../Figures/10312024_AmericanIndianAN_softmax_preprocess_real_data.png', height = 12, width = 7)
+
+# softmax preprocess alpha
+load('real_data/real_data_fit_softmax_preprocess_alpha_aian_ID97760_2024_10_28.RData')
+p1 <- plot_real_results(res$sim_list$data_list, res$sim_list$stan_fit, CV_pred = res$sim_list$CV_pred, alpha_estimates = T)
+ggsave(plot = p1, filename = '../Figures/10312024_AmericanIndianAN_softmax_preprocess_alpha_real_data.png', height = 12, width = 7)
+
+#
+#### Results on TX with high sample number ####
+setwd(root_results)
+setwd('../')
+
+# TX, centering X, estimating alpha.
+load('real_data/real_data_fit_softmax_preprocess_alpha_ID37706_2024_10_08.RData')
+p1 <- plot_real_results(res$sim_list$data_list, res$sim_list$stan_fit, CV_pred = res$sim_list$CV_pred, alpha_estimates = T)
+ggsave(plot = p1, filename = '../Figures/10082024_TXn20k_softmax_centeringX_alpha_real_data.png', height = 12, width = 7)
+#
+#### Revisiting simulations - making plots for paper ####
+# Firstly, I need to redo these sims anyway because the results I am showing are for fixed u across simulations. Oh well. I am not going to redo them just yet, though.
+setwd(root_results)
+files <- grep('08_23', dir(root_results), value = T)
+comparison <- 'simulation_softmax_normal_3models_CV0_ID769482_2024_05_16/'
+compare_parameters(comparison, files[1])
+files <- files[c(4,8)]
+
+for(i in 1:length(files)){
+  out_name <- sprintf('../Figures/08232024_forPaper_%s.png', stringr::str_match(files[i], 'simulation_(.*?)_negbin')[2])
+  generate_metrics_list(files[i]) %>%
+    plot_metrics(include_MAP_rank = T) #%>%
+    #ggsave(., filename = out_name, height = 8, width = 6)
+}
+
+
+if(T){
+  tt <- generate_metrics_list(files[i])
+  df_list <- tt$single_sim$data_list
+  df_list$data$y2 <- NULL
+  # plot the y predictions for a single simulation.
+  y <- tt$single_sim$data_list$data$y
+  
+  p_yfit <- process_results(df_list, 
+                            CV_pred = tt$single_sim$CV_pred, 
+                            stan_fit = tt$single_sim$stan_fit, 
+                            ESS = F, likelihoods = F, rho_estimates = F, tau2_estimates = F, sigma2_estimates = F, phi_estimates = F, u_estimates = F, RMSE_CP_values = F, 
+                            y_estimates = T)
+  
+  ggsave(plot = p_yfit, filename = '../../Figures/10072024_singlerun_plots.pdf',height = 2, width = 8)
+}
+
+# 
+#### Results with pre-processing and whatnot. ####
+# REDOING ON 11/3/2024 with updated plotting function.
+setwd(root_results)
+setwd('../')
+
+# softmax, centering the X values, estimating alpha.
+load('real_data/real_data_fit_softmax_preprocess_alpha_ID57152_2024_09_16.RData')
+p1 <- plot_real_results(res$sim_list$data_list, res$sim_list$stan_fit, CV_pred = res$sim_list$CV_pred, alpha_estimates = T)
+ggsave(plot = p1, filename = '../Figures/11032024_softmax_centeringX_alpha_real_data.png', height = 12, width = 7)
+
+# softmax, centering the X values, no alpha.
+load('real_data/real_data_fit_softmax_preprocess_ID26230_2024_09_16.RData')
+p1 <- plot_real_results(res$sim_list$data_list, res$sim_list$stan_fit, CV_pred = res$sim_list$CV_pred)
+ggsave(plot = p1, filename = '../Figures/11032024_softmax_centeringX_NOalpha_real_data.png', height = 12, width = 7)
+
+# softmax, no centering, alpha.
+load('real_data/real_data_fit_softmax_alpha_ID31198_2024_09_16.RData')
+p1 <- plot_real_results(res$sim_list$data_list, res$sim_list$stan_fit, CV_pred = res$sim_list$CV_pred, alpha_estimates = T)
+ggsave(plot = p1, filename = '../Figures/11032024_softmax_NOcenteringX_alpha_real_data.png', height = 12, width = 7)
+
+# softmax, no centering, no alpha.
+load('real_data/real_data_fit_softmax_parallel_ID99987_2024_09_16.RData')
+p1 <- plot_real_results(res$sim_list$data_list, res$sim_list$stan_fit, CV_pred = res$sim_list$CV_pred)
+ggsave(plot = p1, filename = '../Figures/11032024_softmax_NOcenteringX_NOalpha_real_data.png', height = 12, width = 7)
+
+# direct estimate, centering the X values, no alpha.
+load('real_data/real_data_fit_directest_preprocess_ID84612_2024_09_16.RData')
+p1 <- plot_real_results(res$sim_list$data_list, res$sim_list$stan_fit, CV_pred = res$sim_list$CV_pred)
+ggsave(plot = p1, filename = '../Figures/11032024_directest_centeringX_NOalpha_real_data.png', height = 12, width = 7)
+
+# direct estimate, no centering, no alpha.
+load('real_data/real_data_fit_null_ID82460_2024_09_16.RData')
+p1 <- plot_real_results(res$sim_list$data_list, res$sim_list$stan_fit, CV_pred = res$sim_list$CV_pred)
+ggsave(plot = p1, filename = '../Figures/11032024_directest_NOcenteringX_NOalpha_real_data.png', height = 12, width = 7)
+
+
+#
+#### Loading test parallelized models ####
+setwd(root_results)
+load('real_data_fit_test_ID77075_2024_09_12.RData')
+tt <- res$sim_list
+ss <- tt$CV_pred
+# ok so it's really that easy! Jeez.
+
+p1 <- plot_real_results(res$sim_list$data_list, res$sim_list$stan_fit, CV_pred = res$sim_list$CV_pred)
+
+#
+#### Results 9/9/2024 - NB real data - softmax ####
+setwd(root_results)
+load('real_data_fit_softmax_ID15462_2024_09_09.RData')
+
+p1 <- plot_real_results(res$sim_list$data_list, res$sim_list$stan_fit, CV_pred = res$sim_list$CV_pred)
+
+# ggsave(plot = p1, filename = '../Figures/09092024_softmax_real_data.png', height = 12, width = 7)
+
+# with alpha
+load('real_data_fit_softmax_alpha_ID42629_2024_09_09.RData')
+
+p1 <- plot_real_results(res$sim_list$data_list, res$sim_list$stan_fit, CV_pred = res$sim_list$CV_pred, alpha_estimates = T)
+
+# ggsave(plot = p1, filename = '../Figures/09092024_softmax_alpha_real_data.png', height = 12, width = 7)
+
+
+#
+#### Results 9/9/2024 - NB real data - direct est ####
+# burnin = 2k. n.sample = 4k
+setwd(root_results)
+load('real_data_fit_direct_ID63941_2024_09_06.RData')
+
+p1 <- plot_real_results(res$sim_list$data_list, res$sim_list$stan_fit, CV_pred = res$sim_list$CV_pred)
+
+# ggsave(plot = p1, filename = '../Figures/09092024_direct_est_real_data.png', height = 12, width = 7)
+
+# why are the phi's and u's not equal? Dingus it's because I add 1/3
+stan_fit <- res$sim_list$stan_fit
+stan_summary = summary(stan_fit)$summary
+stan_out <- extract(stan_fit)
+
+#
+#### Results 9/6/2024 - NB real data - softmax? ####
+setwd(root_results)
+load('real_data_fit_softmax_ID17016_2024_09_05.RData')
+
+plot_real_results(res$sim_list$data_list, res$sim_list$stan_fit, CV_pred = res$sim_list$CV_pred)
+
+#
+#### Results 9/3/2024 - Negative binomial real data ####
+load('results/real_data_results/real_data_fit_2024_09_03(1).RData')
+
+plot_real_results(res$sim_list$data_list, res$sim_list$stan_fit, CV_pred = res$sim_list$CV_pred)
+
+#
+#### Results 8/30/2024 - Negative binomial with resampled phi ####
+setwd(root_results)
+setwd('simulated_results/')
+files <- grep('08_29', dir(), value = T)
+
+out_name <- sprintf('../Figures/08292024_%s_resampled_phi.png', stringr::str_match(files, 'simulation_(.*?)_negbin')[2])
+generate_metrics_list(files) %>%
+  plot_metrics(include_MAP_rank = F) #%>%
+  #ggsave(., filename = out_name, height = 8, width = 6)
+
+# ^ NEED TO CHECK ABOUT THE METRICS OF COVERAGE 
+
+#
+#### Results 8/26/2024 - Negative binomial ####
+setwd(root_results)
+files <- grep('08_23', dir(root_results), value = T)
+comparison <- 'simulation_softmax_normal_3models_CV0_ID769482_2024_05_16/'
+compare_parameters(comparison, files[1])
+
+# making all the plots!
+for(i in 1:length(files)){
+  out_name <- sprintf('../Figures/08232024_%s.png', stringr::str_match(files[i], 'simulation_(.*?)_negbin')[2])
+  generate_metrics_list(files[i]) %>%
+    plot_metrics(include_MAP_rank = T) %>%
+    ggsave(., filename = out_name, height = 8, width = 6)
+}
+
+
+#
+#### Results 8/07/2024 - Lower sigma2 values ####
+setwd(root_results)
+files <- grep('08_06', dir(root_results), value = T)
+comparison <- 'simulation_softmax_normal_3models_CV0_ID769482_2024_05_16/'
+compare_parameters(comparison, files[1])
+compare_parameters(files[1], files[2])
+
+# making all the plots!
+for(i in 1:length(files)){
+  out_name <- sprintf('../Figures/08062024_%s.png', stringr::str_match(files[i], 'simulation_(.*?)_normal')[2])
+  generate_metrics_list(files[i]) %>%
+    plot_metrics(include_MAP_rank = T) %>%
+    ggsave(., filename = out_name, height = 8, width = 6)
+  
+}
+
+load("simulation_sigma2eq25_rho03_direct_est_normal_3models_CV10_ID203001_2024_08_06/sim_results_1.RData")
+tmp <- res_lst[[1]]$sim_list[[1]]
+process_results(tmp$data_list, tmp$stan_fit, ESS = F, likelihoods = F, stan_fit_quantiles = T)
+# ugh this is a pain in the butt.
+
+for(i in 1:length(files)){
+  load(dir(files[i], full.names = T)[1])
+  tmp <- res_lst[[1]]$sim_list[[1]]
+  out_name <- sprintf('../Figures/08062024_%s.png', stringr::str_match(files[i], 'simulation_(.*?)_normal')[2])
+  print(out_name)
+  print(tmp$stan_fit[,1])
+}
+
+#
+#### Results 6/05/2024 - *ICAR* with different true rho values ####
+setwd(root_results)
+recent_files(l = 6)
+
+direct_rho03 <- 'simulation_fixedrho099_rho03_direct_est_normal_3models_CV10_ID986502_2024_06_04/'
+comparison <- 'simulation_softmax_normal_3models_CV0_ID769482_2024_05_16/'
+compare_parameters(direct_rho03, comparison)
+
+direct_rho07 <- 'simulation_fixedrho099_rho07_direct_est_normal_3models_CV10_ID890724_2024_06_04/'
+direct_rho099 <- 'simulation_fixedrho099_rho099_direct_est_normal_3models_CV10_ID436361_2024_06_04/'
+softmax_rho03 <- 'simulation_fixedrho099_rho03_softmax_normal_3models_CV10_ID723759_2024_06_04/'
+softmax_rho07 <- 'simulation_fixedrho099_rho07_softmax_normal_3models_CV10_ID342875_2024_06_04/'
+softmax_rho099 <- 'simulation_fixedrho099_rho099_softmax_normal_3models_CV10_ID987269_2024_06_04/'
+
+generate_metrics_list(direct_rho03) %>%
+  plot_metrics(include_MAP_rank = T) %>%
+  ggsave(., filename = '../Figures/06052024_direct_est_rho03_fixedrho099.png', height = 8, width = 6)
+
+generate_metrics_list(direct_rho07) %>%
+  plot_metrics(include_MAP_rank = T) %>%
+  ggsave(., filename = '../Figures/06052024_direct_est_rho07_fixedrho099.png', height = 8, width = 6)
+
+generate_metrics_list(direct_rho099) %>%
+  plot_metrics(include_MAP_rank = T) %>%
+  ggsave(., filename = '../Figures/06052024_direct_est_rho099_fixedrho099.png', height = 8, width = 6)
+
+generate_metrics_list(softmax_rho03) %>%
+  plot_metrics(include_MAP_rank = T) %>%
+  ggsave(., filename = '../Figures/06052024_softmax_rho03_fixedrho099.png', height = 8, width = 6)
+
+generate_metrics_list(softmax_rho07) %>%
+  plot_metrics(include_MAP_rank = T) %>%
+  ggsave(., filename = '../Figures/06052024_softmax_rho07_fixedrho099.png', height = 8, width = 6)
+
+generate_metrics_list(softmax_rho099) %>%
+  plot_metrics(include_MAP_rank = T) %>%
+  ggsave(., filename = '../Figures/06052024_softmax_rho099_fixedrho099.png', height = 8, width = 6)
+
+
+#
+#### Results 5/20/2024 - means = 0,0,0 ####
+setwd(root_results)
+recent_files()
+
+mean0 <- 'simulation_mean0_softmax_normal_3models_CV20_ID612954_2024_05_20/'
+comparison <- 'simulation_softmax_normal_3models_CV0_ID769482_2024_05_16/'
+compare_parameters(mean0, comparison)
+
+p_mean0 <- generate_metrics_list(mean0) %>%
+  plot_metrics()
+ggsave(plot = p_mean0, filename = '../Figures/05202024_softmax_CV20_means0.png', height = 8, width = 6)
+
+#
+#### Results 5/20/2024 - rho = 0.99 ####
+setwd(root_results)
+recent_files()
+
+folder_softmax_rho099 <- 'simulation_rho099_softmax_normal_3models_CV0_ID956416_2024_05_17/'
+folder_DE_rho099 <- 'simulation_rho099_direct_est_normal_3models_CV0_ID310314_2024_05_17/'
+folder_compare <- 'simulation_rho07_direct_est_normal_3models_CV20_ID832432_2024_05_16/'
+compare_parameters(folder_softmax_rho099, folder_compare)
+compare_parameters(folder_softmax_rho099, folder_DE_rho099)
+# good
+
+metrics_softmax_rho099 <- generate_metrics_list(folder_softmax_rho099)
+p_softmax_rho099 <- plot_metrics(metrics_softmax_rho099)
+ggsave(plot = p_softmax_rho099, filename = '../Figures/05202024_softmax_CV0_rho099.png', height = 8, width = 6)
+
+metrics_DE_rho099 <- generate_metrics_list(folder_DE_rho099)
+p_DE_rho099 <- plot_metrics(metrics_DE_rho099)
+ggsave(plot = p_DE_rho099, filename = '../Figures/05202024_direct_est_CV0_rho099.png', height = 8, width = 6)
+
+#
+#### Results 5/17/2024 ####
+setwd(root_results)
+recent_files()
+
+folder_DE_CV0 <- 'simulation_direct_est_normal_3models_CV0_ID689308_2024_05_16/'
+folder_softmax_CV0 <- 'simulation_softmax_normal_3models_CV0_ID769482_2024_05_16/'
+folder_DE_rho07 <- 'simulation_rho07_direct_est_normal_3models_CV20_ID832432_2024_05_16/'
+folder_softmax_rho07 <- 'simulation_rho07_softmax_normal_3models_CV20_ID431503_2024_05_16/'
+
+compare_parameters(folder_DE_rho07, folder_DE_CV0)
+compare_parameters(folder_softmax_rho07, folder_DE_CV0)
+# good.
+
+metrics_DE_CV0 <- generate_metrics_list(folder_DE_CV0)
+p_DE_CV0 <- plot_metrics(metrics_DE_CV0)
+ggsave(plot = p_DE_CV0, filename = '../Figures/05162024_direct_est_CV0.png', height = 8, width = 6)
+
+metrics_softmax_CV0 <- generate_metrics_list(folder_softmax_CV0)
+p_softmax_CV0 <- plot_metrics(metrics_softmax_CV0)
+ggsave(plot = p_softmax_CV0, filename = '../Figures/05162024_softmax_CV0.png', height = 8, width = 6)
+
+metrics_DE_rho07 <- generate_metrics_list(folder_DE_rho07)
+p_DE_rho07 <- plot_metrics(metrics_DE_rho07)
+ggsave(plot = p_DE_rho07, filename = '../Figures/05162024_direct_est_rho07.png', height = 8, width = 6)
+
+metrics_softmax_rho07 <- generate_metrics_list(folder_softmax_rho07)
+p_softmax_rho07 <- plot_metrics(metrics_softmax_rho07)
+ggsave(plot = p_softmax_rho07, filename = '../Figures/05162024_softmax_rho07.png', height = 8, width = 6)
+
+#
+#### Results 5/15/2024 ####
+setwd(root_results)
+folder_DE_K10 <- 'simulation_direct_est_normal_3models_CV10_ID660099_2024_05_14/'
+metrics_DE_K10 <- generate_metrics_list(folder_DE_K10)
+p_DE_K10 <- plot_metrics(metrics_DE_K10)
+ggsave(plot = p_DE_K10, filename = '../Figures/05152024_direct_est_CV10.png', height = 8, width = 6)
+
+folder_DE_K20 <- 'simulation_direct_est_normal_3models_CV20_ID365609_2024_05_14/'
+metrics_DE_K20 <- generate_metrics_list(folder_DE_K20, debug_mode = T)
+p_DE_K20 <- plot_metrics(metrics_DE_K20)
+ggsave(plot = p_DE_K20, filename = '../Figures/05152024_direct_est_CV20.png', height = 8, width = 6)
+
+folder_DE_K0 <- 'simulation_direct_est_normal_3models_CV0_ID862997_2024_05_14/'
+metrics_DE_K0 <- generate_metrics_list(folder_DE_K0, debug_mode = T)
+p_DE_K0 <- plot_metrics(metrics_DE_K0)
+ggsave(plot = p_DE_K0, filename = '../Figures/05152024_direct_est_CV0.png', height = 8, width = 6)
+
+folder_softmax_K10 <- 'simulation_softmax_normal_3models_CV10_ID958515_2024_05_15/'
+metrics_softmax_K10 <- generate_metrics_list(folder_softmax_K10)
+p_softmax_K10 <- plot_metrics(metrics_softmax_K10)
+ggsave(plot = p_softmax_K10, filename = '../Figures/05152024_softmax_CV10.png', height = 8, width = 6)
+
+folder_softmax_K20 <- 'simulation_softmax_normal_3models_CV20_ID999614_2024_05_15/'
+metrics_softmax_K20 <- generate_metrics_list(folder_softmax_K20)
+p_softmax_K20 <- plot_metrics(metrics_softmax_K20)
+ggsave(plot = p_softmax_K20, filename = '../Figures/05152024_softmax_CV20.png', height = 8, width = 6)
+
+#folder_softmax_K0 <- 'simulation_softmax_normal_3models_CV0_ID900288_2024_05_14/'
+metrics_softmax_K0 <- generate_metrics_list(folder_softmax_K0)
+p_softmax_K0 <- plot_metrics(metrics_softmax_K0)
+ggsave(plot = p_softmax_K0, filename = '../Figures/05152024_softmax_CV0.png', height = 8, width = 6)
+
+#
+#### Results 5/13/2024 ####
+folder_K10 <- 'simulation_direct_est_normal_3models_CV10_ID512833_2024_05_10'
+metrics_K10 <- generate_metrics_list(folder_K10)
+p_K10 <- plot_metrics(metrics_K10)
+
+folder_K20 <- 'simulation_direct_est_normal_3models_CV20_ID915154_2024_05_10'
+metrics_K20 <- generate_metrics_list(folder_K20)
+p_K20 <- plot_metrics(metrics_K20)
+
+folder_LOOCV <- 'simulation_direct_est_normal_3models_CV0_ID723970_2024_05_10'
+metrics_LOOCV <- generate_metrics_list(folder_LOOCV)
+p_LOOCV <- plot_metrics(metrics_LOOCV)
+
+#### Checking if u's and phi's stay the same across simulations. ####
+setwd(root_results)
+load('softmax_tau21_tauprior11_CV5_05082024/sim_results_1.RData')
+
+df1 = res_lst$sim_list[[1]]$data_list$data
+u1 = res_lst$sim_list[[1]]$data_list$u_true
+params1 = params
+
+load('softmax_tau21_tauprior11_CV5_05082024/sim_results_2.RData')
+
+df2 = res_lst$sim_list[[1]]$data_list$data
+u2 = res_lst$sim_list[[1]]$data_list$u_true
+params2 = params
+
+sum(df1$y)
+sum(df2$y)
+# dif y's
+
+sum(df1$y2)
+sum(df2$y2)
+# dif y2's
+
+sum(u1[,1])
+sum(u2[,1])
+# same u's
+
+
+
+
+
+